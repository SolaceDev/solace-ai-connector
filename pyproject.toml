--- conflicted
+++ resolved
@@ -5,13 +5,8 @@
 
 [project]
 name = "solace_ai_connector"
-<<<<<<< HEAD
-version = "1.1.1" # Commented out for workaround
-#dynamic = ["version"] # Commented out for workaround
-=======
 #version = "0.0.1" # Commented out for workaround
 dynamic = ["version"] # Commented out for workaround
->>>>>>> a7f31882
 authors = [
   { name="Edward Funnekotter", email="edward.funnekotter@solace.com" },
 ]
