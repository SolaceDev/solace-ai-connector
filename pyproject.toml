--- conflicted
+++ resolved
@@ -22,10 +22,6 @@
     "PyYAML~=6.0.1",
     "Requests~=2.32.3",
     "solace_pubsubplus>=1.8.0",
-<<<<<<< HEAD
-=======
-    "litellm>=1.51.3",
->>>>>>> caab235c
     "Flask~=3.0.3",
     "Flask-SocketIO~=5.4.1",
     "build~=1.2.2.post1",
