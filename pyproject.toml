--- conflicted
+++ resolved
@@ -26,12 +26,7 @@
     "Flask-SocketIO~=5.4.1",
     "build~=1.2.2.post1",
     "pymongo~=4.10.1",
-<<<<<<< HEAD
     "SQLAlchemy~=2.0.36",
-=======
-    "pip>=25.0",
-    "setuptools>=70.0",
->>>>>>> 37ff7afc
 ]
 
 [project.urls]
