--- conflicted
+++ resolved
@@ -301,12 +301,8 @@
     # From webscraping
     "playwright==1.51.0",
     "beautifulsoup4==4.13.3",
-<<<<<<< HEAD
     "python-dotenv==1.1.1",
     
-=======
-    "python-dotenv==1.1.0",
->>>>>>> 9ef7368c
     # From splitter
     "langchain-text-splitters==0.3.7",
     
