"""Some tests to verify the filter component works as expected"""

# import pytest

from utils_for_test_files import (
    create_test_flows,
    # create_connector,
    dispose_connector,
    # send_and_receive_message_on_flow,
    send_message_to_flow,
    get_message_from_flow,
)
from solace_ai_connector.common.message import Message

# from solace_ai_connector.common.log import log


def test_simple_filter():
    """Test the filter component with a simple expression"""
    config_yaml = """
log:
  log_file_level: DEBUG
  log_file: solace_ai_connector.log
flows:
  - name: test_flow
    components:
      - component_name: message_filter
        component_module: message_filter
        component_config:
          filter_expression:
            invoke:
              module: invoke_functions
              function: equal
              params:
                positional:
                  - source_expression(input.payload:my_list.1)
                  - 2
"""
    connector, flows = create_test_flows(config_yaml)
    flow = flows[0]

    # Send 3 messages - the first and last should be sent
    message = Message(payload={"my_list": [1, 2, 3]})
    send_message_to_flow(flow, message)
    message = Message(payload={"my_list": [4, 5, 6]})
    send_message_to_flow(flow, message)
    message = Message(payload={"my_list": [3, 2, 1]})
    send_message_to_flow(flow, message)

    # Expect two messages to be sent
    output_message = get_message_from_flow(flow)
    assert output_message.get_data("input.payload:my_list") == [1, 2, 3]

    output_message = get_message_from_flow(flow)
    assert output_message.get_data("input.payload:my_list") == [3, 2, 1]

    # Clean up
    dispose_connector(connector)


def test_missing_item_filter():
    """Test the filter component with data items that are missing"""
    config_yaml = """
log:
  log_file_level: DEBUG
  log_file: solace_ai_connector.log
flows:
  - name: test_flow
    components:
      - component_name: message_filter
        component_module: message_filter
        component_config:
          filter_expression:
            invoke:
              module: invoke_functions
              function: not_equal
              params:
                positional:
                  - source_expression(input.payload:my_list)
                  - null
"""
    connector, flows = create_test_flows(config_yaml)
    flow = flows[0]

    # Send 2 messages
    message = Message(payload={"my_list": [1, 2, 3], "my_obj": {"a": 1, "b": 2}})
    send_message_to_flow(flow, message)
    message = Message(payload={"my_obj": {"a": 1, "b": 2}})
    send_message_to_flow(flow, message)
    message = Message(payload={"my_list": [3, 2, 1], "my_obj": {"a": 1, "b": 2}})
    send_message_to_flow(flow, message)

    # Expect two messages to be sent
    output_message = get_message_from_flow(flow)
    assert output_message.get_data("input.payload:my_list") == [1, 2, 3]

    output_message = get_message_from_flow(flow)
    assert output_message.get_data("input.payload:my_list") == [3, 2, 1]

    # Clean up
    dispose_connector(connector)


def test_filter_with_multi_stage_data():
    """Test the filter component with a previous stage passing on data and the filter
    input_transforms copying that data into a user_data area"""
    config_yaml = """
log:
  log_file_level: DEBUG
  log_file: solace_ai_connector.log
<<<<<<< HEAD
trace:
  trace_file: solace_ai_connector.trace
=======
>>>>>>> 714e2393
flows:
  - name: test_flow
    components:
      - component_name: user_processor
        component_module: user_processor
        component_config:
          component_processing:
            invoke:
              module: invoke_functions
              function: add
              params:
                positional:
                  - 5
                  - 6
      - component_name: message_filter
        component_module: message_filter
        component_config:
          filter_expression:
            invoke:
              module: invoke_functions
              function: not_equal
              params:
                positional:
                  - 1
                  - 2
        input_transforms:
          - type: copy
            source_expression: previous
            dest_expression: user_data.output
      - component_name: pass_through
        component_module: pass_through


"""
<<<<<<< HEAD
    connector, flows = create_test_flows(config_yaml, queue_timeout=1)
=======
    connector, flows = create_test_flows(config_yaml)
>>>>>>> 714e2393
    flow = flows[0]

    # Send 1 message
    message = Message(payload={"my_list": [1, 2, 3], "my_obj": {"a": 1, "b": 2}})
    send_message_to_flow(flow, message)

    # Expect a message
<<<<<<< HEAD
    try:
        output_message = get_message_from_flow(flow)
        assert output_message.get_data("input.payload:my_list") == [1, 2, 3]
        assert output_message.get_data("user_data.output") == 11
    finally:
        # Clean up
        dispose_connector(connector)


def test_filter_with_multi_stage_data_with_timer_input():
    """Test the filter component with a previous stage passing on data and the filter
    input_transforms copying that data into a user_data area - this time with a timer causing the message to be sent
    """
    config_yaml = """
log:
  log_file_level: DEBUG
  log_file: solace_ai_connector.log
trace:
  trace_file: solace_ai_connector.trace
flows:
  - name: test_flow
    components:
      - component_name: timer_input
        component_module: timer_input
        component_config:
          interval_ms: 500
          skip_messages_if_behind: false
      - component_name: user_processor
        component_module: user_processor
        component_config:
          component_processing:
            invoke:
              module: invoke_functions
              function: add
              params:
                positional:
                  - 5
                  - 6
      - component_name: message_filter
        component_module: message_filter
        component_config:
          filter_expression:
            invoke:
              module: invoke_functions
              function: not_equal
              params:
                positional:
                  - 1
                  - 2
        input_transforms:
          - type: copy
            source_expression: previous
            dest_expression: user_data.output
      - component_name: pass_through
        component_module: pass_through


"""
    connector, flows = create_test_flows(config_yaml, queue_timeout=3)
    flow = flows[0]

    try:
        # Get the output messages (should be at least 3 seconds worth)
        for _ in range(3):
            msg = get_message_from_flow(flow)
            assert msg.get_data("user_data.output") == 11
    finally:
        # Clean up
        dispose_connector(connector)
=======
    output_message = get_message_from_flow(flow)
    assert output_message.get_data("input.payload:my_list") == [1, 2, 3]
    assert output_message.get_data("user_data.output") == 11

    # Clean up
    dispose_connector(connector)
>>>>>>> 714e2393
<|MERGE_RESOLUTION|>--- conflicted
+++ resolved
@@ -108,11 +108,6 @@
 log:
   log_file_level: DEBUG
   log_file: solace_ai_connector.log
-<<<<<<< HEAD
-trace:
-  trace_file: solace_ai_connector.trace
-=======
->>>>>>> 714e2393
 flows:
   - name: test_flow
     components:
@@ -147,11 +142,7 @@
 
 
 """
-<<<<<<< HEAD
     connector, flows = create_test_flows(config_yaml, queue_timeout=1)
-=======
-    connector, flows = create_test_flows(config_yaml)
->>>>>>> 714e2393
     flow = flows[0]
 
     # Send 1 message
@@ -159,7 +150,6 @@
     send_message_to_flow(flow, message)
 
     # Expect a message
-<<<<<<< HEAD
     try:
         output_message = get_message_from_flow(flow)
         assert output_message.get_data("input.payload:my_list") == [1, 2, 3]
@@ -229,11 +219,3 @@
     finally:
         # Clean up
         dispose_connector(connector)
-=======
-    output_message = get_message_from_flow(flow)
-    assert output_message.get_data("input.payload:my_list") == [1, 2, 3]
-    assert output_message.get_data("user_data.output") == 11
-
-    # Clean up
-    dispose_connector(connector)
->>>>>>> 714e2393
