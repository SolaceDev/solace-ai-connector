"""Entry point for the Solace AI Event Connector"""

import threading
import queue
import time

from datetime import datetime
from .common.log import log, setup_log
from .common.utils import resolve_config_values
from .flow.flow import Flow
from .flow.timer_manager import TimerManager
from .storage.storage_manager import StorageManager
from .common.event import Event, EventType
<<<<<<< HEAD
=======
from .services.cache_service import CacheService, create_storage_backend
>>>>>>> 867a6fdb


class SolaceAiConnector:
    """Solace AI Connector"""

    def __init__(self, config, event_handlers=None, error_queue=None):
        self.config = config or {}
        self.flows = []
        self.trace_queue = None
        self.trace_thread = None
        self.flow_input_queues = {}
        self.stop_signal = threading.Event()
        self.event_handlers = event_handlers or {}
        self.error_queue = error_queue if error_queue else queue.Queue()
        self.setup_logging()
        self.setup_trace()
        resolve_config_values(self.config)
        self.validate_config()
        self.instance_name = self.config.get("instance_name", "solace_ai_connector")
        self.storage_manager = StorageManager(self.config.get("storage", []))
        self.timer_manager = TimerManager(self.stop_signal)
<<<<<<< HEAD
=======
        self.cache_service = self.setup_cache_service()
>>>>>>> 867a6fdb

    def run(self):
        """Run the Solace AI Event Connector"""
        log.debug("Starting Solace AI Event Connector")
        try:
            self.create_flows()

            # Call the on_flow_creation event handler
            on_flow_creation = self.event_handlers.get("on_flow_creation")
            if on_flow_creation:
                on_flow_creation(self.flows)
<<<<<<< HEAD
=======

>>>>>>> 867a6fdb
        except Exception as e:
            log.error("Error during Solace AI Event Connector startup: %s", str(e))
            self.stop()
            self.cleanup()
            raise

    def create_flows(self):
        """Loop through the flows and create them"""
        for index, flow in enumerate(self.config.get("flows", [])):
            log.debug("Creating flow %s", flow.get("name"))
            num_instances = flow.get("num_instances", 1)
            if num_instances < 1:
                num_instances = 1
            for i in range(num_instances):
                flow_instance = self.create_flow(flow, index, i)
                flow_input_queue = flow_instance.get_flow_input_queue()
                self.flow_input_queues[flow.get("name")] = flow_input_queue
                self.flows.append(flow_instance)

    def create_flow(self, flow: dict, index: int, flow_instance_index: int):
        """Create a single flow"""

        return Flow(
            flow_config=flow,
            flow_index=index,
            flow_instance_index=flow_instance_index,
            stop_signal=self.stop_signal,
            error_queue=self.error_queue,
            instance_name=self.instance_name,
            storage_manager=self.storage_manager,
            trace_queue=self.trace_queue,
            connector=self,
        )

    def send_message_to_flow(self, flow_name, message):
        """Send a message to a flow"""
        flow_input_queue = self.flow_input_queues.get(flow_name)
        if flow_input_queue:
            event = Event(EventType.MESSAGE, message)
            flow_input_queue.put(event)
        else:
            log.error("Can't send message to flow %s. Not found", flow_name)

    def wait_for_flows(self):
        """Wait for the flows to finish"""
        while True:
            try:
                for flow in self.flows:
                    flow.wait_for_threads()
                break
            except KeyboardInterrupt:
                log.info("Received keyboard interrupt - stopping")
                self.stop_signal.set()
        # sys.exit(0)

    def stop(self):
        """Stop the Solace AI Event Connector"""
        log.info("Stopping Solace AI Event Connector")
        self.stop_signal.set()
        self.timer_manager.stop()  # Stop the timer manager first
        self.wait_for_flows()
        if self.trace_thread:
            self.trace_thread.join()

    def cleanup(self):
        """Clean up resources and ensure all threads are properly joined"""
        log.info("Cleaning up Solace AI Event Connector")
        for flow in self.flows:
            flow.cleanup()
        self.flows.clear()
        if hasattr(self, "trace_queue") and self.trace_queue:
            self.trace_queue.put(None)  # Signal the trace thread to stop
        if self.trace_thread:
            self.trace_thread.join()
<<<<<<< HEAD
=======
        if hasattr(self, "cache_check_thread"):
            self.cache_check_thread.join()
>>>>>>> 867a6fdb
        self.timer_manager.cleanup()

    def setup_logging(self):
        """Setup logging"""
        log_config = self.config.get("log", {})
        stdout_log_level = log_config.get("stdout_log_level", "INFO")
        file_log_level = log_config.get("file_log_level", "DEBUG")
        log_file = log_config.get("log_file", "solace_ai_connector.log")
        setup_log(log_file, stdout_log_level, file_log_level)

    def setup_trace(self):
        """Setup trace"""
        trace_config = self.config.get("trace", {})
        trace_file = trace_config.get("trace_file", None)
        if trace_file:
            log.info("Setting up trace to file %s", trace_file)
            # Create a trace queue
            self.trace_queue = queue.Queue()
            # Start a new thread to handle trace messages
            self.trace_thread = threading.Thread(
                target=self.handle_trace, args=(trace_file,)
            )
            self.trace_thread.start()

    def handle_trace(self, trace_file):
        """Handle trace messages - this is a separate thead"""

        # Create the trace file
        with open(trace_file, "a", encoding="utf-8") as f:
            while True:
                # Get the next trace message
                try:
                    trace_message = self.trace_queue.get(timeout=1)
                    # Write the trace message to the file with a timestamp
                    timestamp = datetime.now().isoformat()
                    f.write(f"{timestamp}: {trace_message}\n")
                    f.flush()

                except queue.Empty:
                    if self.stop_signal.is_set():
                        break
                    continue

    def validate_config(self):
        """Just some quick validation of the config for now"""
        if not self.config:
            raise ValueError("No config provided")

        if not self.config.get("flows"):
            raise ValueError("No flows defined in configuration file")

        if not self.config.get("log"):
            log.warning("No log config provided - using defaults")

        # Loop through the flows and validate them
        for index, flow in enumerate(self.config.get("flows", [])):
            if not flow.get("name"):
                raise ValueError(f"Flow name not provided in flow {index}")

            if not flow.get("components"):
                raise ValueError(f"Flow components list not provided in flow {index}")

            # Verify that the components list is a list
            if not isinstance(flow.get("components"), list):
                raise ValueError(f"Flow components is not a list in flow {index}")

            # Loop through the components and validate them
            for component_index, component in enumerate(flow.get("components", [])):
                if not component.get("component_name"):
                    raise ValueError(
                        f"component_name not provided in flow {index}, component {component_index}"
                    )

                if not component.get("component_module"):
                    raise ValueError(
                        f"component_module not provided in flow {index}, "
                        f"component {component_index}"
                    )

    def get_flows(self):
        """Return the flows"""
        return self.flows

    def setup_cache_service(self):
        """Setup the cache service"""
        cache_config = self.config.get("cache", {})
        backend_type = cache_config.get("backend", "memory")
        backend = create_storage_backend(backend_type)
        return CacheService(backend)

    def stop(self):
        """Stop the Solace AI Event Connector"""
        log.info("Stopping Solace AI Event Connector")
        self.stop_signal.set()
        self.timer_manager.stop()  # Stop the timer manager first
        self.cache_service.stop()  # Stop the cache service
        self.wait_for_flows()
        if self.trace_thread:
            self.trace_thread.join()<|MERGE_RESOLUTION|>--- conflicted
+++ resolved
@@ -11,10 +11,7 @@
 from .flow.timer_manager import TimerManager
 from .storage.storage_manager import StorageManager
 from .common.event import Event, EventType
-<<<<<<< HEAD
-=======
 from .services.cache_service import CacheService, create_storage_backend
->>>>>>> 867a6fdb
 
 
 class SolaceAiConnector:
@@ -36,10 +33,7 @@
         self.instance_name = self.config.get("instance_name", "solace_ai_connector")
         self.storage_manager = StorageManager(self.config.get("storage", []))
         self.timer_manager = TimerManager(self.stop_signal)
-<<<<<<< HEAD
-=======
         self.cache_service = self.setup_cache_service()
->>>>>>> 867a6fdb
 
     def run(self):
         """Run the Solace AI Event Connector"""
@@ -51,10 +45,7 @@
             on_flow_creation = self.event_handlers.get("on_flow_creation")
             if on_flow_creation:
                 on_flow_creation(self.flows)
-<<<<<<< HEAD
-=======
-
->>>>>>> 867a6fdb
+
         except Exception as e:
             log.error("Error during Solace AI Event Connector startup: %s", str(e))
             self.stop()
@@ -129,11 +120,8 @@
             self.trace_queue.put(None)  # Signal the trace thread to stop
         if self.trace_thread:
             self.trace_thread.join()
-<<<<<<< HEAD
-=======
         if hasattr(self, "cache_check_thread"):
             self.cache_check_thread.join()
->>>>>>> 867a6fdb
         self.timer_manager.cleanup()
 
     def setup_logging(self):
