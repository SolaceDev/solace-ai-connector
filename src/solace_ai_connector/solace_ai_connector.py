"""Entry point for the Solace AI Event Connector"""

import threading
import queue
import traceback
import os
import time

from datetime import datetime
from typing import List, Dict, Any
from .common.log import log, setup_log
from .common.utils import resolve_config_values, import_module
from .flow.flow import Flow
from .flow.app import App
from .flow.timer_manager import TimerManager
from .common.event import Event, EventType
from .services.cache_service import CacheService, create_storage_backend
from .common.monitoring import Monitoring


class SolaceAiConnector:
    """Solace AI Connector"""

    def __init__(
        self, config, event_handlers=None, error_queue=None, config_filenames=None
    ):
        self.config = config or {}
        self.apps: List[App] = []
        self.flows: List[Flow] = []  # For backward compatibility
        self.trace_queue = None
        self.trace_thread = None
        self.flow_input_queues = {}
        self.stop_signal = threading.Event()
        self.event_handlers = event_handlers or {}
        self.error_queue = error_queue if error_queue else queue.Queue()
        self.config_filenames = config_filenames or []
        self.setup_logging()
        self.setup_trace()
        resolve_config_values(self.config)
        self.validate_config()
        self.instance_name = self.config.get("instance_name", "solace_ai_connector")
        self.timer_manager = TimerManager(self.stop_signal)
        self.cache_service = self.setup_cache_service()

        # Initialize monitoring
        monitoring_config = self.config.get("monitoring", None)
        self.monitoring = Monitoring(monitoring_config)

    def run(self):
        """Run the Solace AI Event Connector"""
        log.info("Starting Solace AI Event Connector")
        try:
            self.create_apps()

            # Call the on_flow_creation event handler
            on_flow_creation = self.event_handlers.get("on_flow_creation")
            if on_flow_creation:
                on_flow_creation(self.flows)

            log.info("Solace AI Event Connector started successfully")
        except KeyboardInterrupt:
            log.info("Received keyboard interrupt - stopping")
<<<<<<< HEAD
            raise KeyboardInterrupt from None
        except Exception as e:
            log.error("Error during Solace AI Event Connector startup")
            raise e from None
=======

            raise KeyboardInterrupt from None
        except Exception:
            log.error("Error during Solace AI Event Connector startup")
            raise ValueError("An error occurred during startup") from None
>>>>>>> 3025e9b4

    def create_apps(self):
        """Create apps from the configuration"""
        try:
            # Check if there are apps defined in the configuration
            apps_config = self.config.get("apps", [])

            # If there are no apps defined but there are flows, create a default app
            # This should be rare now that we handle this in main.py, but keeping for robustness
            if not apps_config and self.config.get("flows"):
                # Use the first config filename as the app name if available
                app_name = "default_app"
                if self.config_filenames:
                    # Extract filename without extension
                    app_name = os.path.splitext(
                        os.path.basename(self.config_filenames[0])
                    )[0]

                log.info("Creating default app '%s' from flows configuration", app_name)
                # Create app info structure for the default app
                default_app_info = {
                    "name": app_name,
                    "flows": self.config.get("flows", []),
                    # Add default app_config if needed, or leave empty
                    "app_config": {},
                }
                app = App(
                    app_info=default_app_info,
                    app_index=0,
                    stop_signal=self.stop_signal,
                    error_queue=self.error_queue,
                    instance_name=self.instance_name,
                    trace_queue=self.trace_queue,
                    connector=self,
                )
                self.apps.append(app)

                # For backward compatibility, also add flows to the flows list
                self.flows.extend(app.flows)

                # Add flow input queues to the connector's flow_input_queues
                for name, queue in app.flow_input_queues.items():
                    self.flow_input_queues[name] = queue
            else:
                # Create apps from the apps configuration
                for index, app_info in enumerate(apps_config):
                    log.info("Creating app %s", app_info.get("name"))
                    num_instances = app_info.get("num_instances", 1)
                    if num_instances < 1:
                        num_instances = 1
                        log.warning(
                            "Number of instances for app %s is less than 1. Setting it to 1",
                            app_info.get("name"),
                        )

                    for i in range(num_instances):

                        # Does this have a custom App module
                        app_module = app_info.get("app_module", None)
                        app_base_path = app_info.get("app_base_path", None)
                        app_package = app_info.get("app_package", None)
                        if app_module:
                            imported_module = import_module(
                                app_module, app_base_path, app_package
                            )
                            # Attempt to get info, but allow it to be missing for custom apps
                            info = getattr(imported_module, "info", None)
                            class_name = None
                            if info:
                                class_name = info.get("class_name")

                            if class_name:
                                app_class = getattr(imported_module, class_name)
                            else:
                                # If no class_name in info, assume the module itself might contain the App subclass
                                # Look for a class inheriting from App in the module
                                found_class = None
                                for name, obj in imported_module.__dict__.items():
                                    if (
                                        isinstance(obj, type)
                                        and issubclass(obj, App)
                                        and obj is not App
                                    ):
                                        if found_class:
                                            raise ValueError(
                                                f"App module '{app_module}' contains multiple App subclasses. Specify class_name in info."
                                            ) from None
                                        found_class = obj
                                if not found_class:
                                    raise ValueError(
                                        f"App module '{app_module}' does not contain an App subclass or define class_name in info."
                                    ) from None
                                app_class = found_class
                                log.debug(
                                    "Using App subclass %s found in module %s",
                                    app_class.__name__,
                                    app_module,
                                )

                        else:
                            # Use the default App class
                            app_class = App

                        app_obj = app_class(
                            app_info=app_info,
                            app_index=index,
                            stop_signal=self.stop_signal,
                            error_queue=self.error_queue,
                            instance_name=self.instance_name,
                            trace_queue=self.trace_queue,
                            connector=self,
                        )
                        self.apps.append(app_obj)

                        # For backward compatibility, also add flows to the flows list
                        self.flows.extend(app_obj.flows)
                        # Add flow input queues to the connector's flow_input_queues
                        for name, queue in app_obj.flow_input_queues.items():
                            self.flow_input_queues[name] = queue

            # Run all apps
            for app_obj in self.apps:
                app_obj.run()

        except KeyboardInterrupt:
            log.info("Received keyboard interrupt - stopping")
            raise KeyboardInterrupt from None
<<<<<<< HEAD
        except Exception as e:
            log.error("Error creating apps")
            raise e from None
=======
        except Exception:
            log.error("Error creating apps")
            raise ValueError("An error occurred during app creation") from None
>>>>>>> 3025e9b4

    def create_internal_app(self, app_name: str, flows: List[Dict[str, Any]]) -> App:
        """
        Create an internal app for use by components like the request-response controller.

        Args:
            app_name: Name for the app
            flows: List of flow configurations

        Returns:
            App: The created app
        """
        app_info = {"name": app_name, "flows": flows, "app_config": {}}

        # Create the app
        app = App(
            app_info=app_info,
            app_index=len(self.apps),
            stop_signal=self.stop_signal,
            error_queue=self.error_queue,
            instance_name=self.instance_name,
            trace_queue=self.trace_queue,
            connector=self,
        )

        # Add the app to the connector's apps list
        self.apps.append(app)

        # Add flow input queues to the connector's flow_input_queues
        for name, queue in app.flow_input_queues.items():
            self.flow_input_queues[name] = queue

        return app

    def create_flows(self):
        """
        Legacy method for backward compatibility.
        This is now handled by create_apps().
        """
        self.create_apps()

    def create_flow(self, flow: dict, index: int, flow_instance_index: int):
        """
        Legacy method for backward compatibility.
        This is now handled by App.create_flow().
        """
        # This should not be called directly anymore
        raise NotImplementedError(
            "create_flow is deprecated, use create_apps instead"
        ) from None

    def send_message_to_flow(self, flow_name, message):
        """Send a message to a flow"""
        flow_input_queue = self.flow_input_queues.get(flow_name)
        if flow_input_queue:
            event = Event(EventType.MESSAGE, message)
            flow_input_queue.put(event)
        else:
            log.error("Can't send message to flow %s. Not found", flow_name)

    def wait_for_flows(self):
        """Wait for the flows to finish"""
        while not self.stop_signal.is_set():
            try:
                all_threads = [
                    thread
                    for app in self.apps
                    for flow in app.flows
                    for thread in flow.threads
                ]
                if not all_threads:
                    break  # No threads to wait for
                # Wait for any thread to finish or timeout
                # This prevents blocking indefinitely if one thread hangs
                for thread in all_threads:
                    thread.join(timeout=0.1)
                # Check if all threads are done
                if not any(thread.is_alive() for thread in all_threads):
                    break
            except KeyboardInterrupt:
<<<<<<< HEAD
                log.info("Received keyboard interrupt - stopping wait")
=======
                log.info("Received keyboard interrupt - stopping")
>>>>>>> 3025e9b4
                raise KeyboardInterrupt from None

    def cleanup(self):
        """Clean up resources and ensure all threads are properly joined"""
        log.info("Cleaning up Solace AI Event Connector")
        for app in self.apps:
            try:
                app.cleanup()
            except Exception:
<<<<<<< HEAD
                log.error("Error cleaning up app %s", app.name)
=======
                log.error("Error cleaning up app")
>>>>>>> 3025e9b4
        self.apps.clear()
        self.flows.clear()  # Keep for backward compatibility refs?

        # Clean up queues
        for queue_name, q in self.flow_input_queues.items():
            try:
<<<<<<< HEAD
                while not q.empty():
                    q.get_nowait()
            except Exception:
                log.error("Error cleaning queue %s", queue_name)
=======
                while not queue.empty():
                    queue.get_nowait()
            except Exception:
                log.error(f"Error cleaning queue {queue_name}")
>>>>>>> 3025e9b4
        self.flow_input_queues.clear()

        if hasattr(self, "trace_queue") and self.trace_queue:
            self.trace_queue.put(None)  # Signal the trace thread to stop
        if self.trace_thread and self.trace_thread.is_alive():
            self.trace_thread.join(timeout=1.0)
        if hasattr(self, "cache_check_thread") and self.cache_check_thread.is_alive():
            self.cache_check_thread.join(
                timeout=1.0
            )  # Should be stopped by cache_service.stop()
        if hasattr(self, "error_queue"):
            # Don't put None here, error queue might be shared or externally managed
            pass

        self.timer_manager.cleanup()
        log.info("Cleanup completed")

    def setup_logging(self):
        """Setup logging"""

        log_config = self.config.get("log", {})
        stdout_log_level = log_config.get("stdout_log_level", "INFO")
        log_file_level = log_config.get("log_file_level", "INFO")
        log_file = log_config.get("log_file", "solace_ai_connector.log")
        log_format = log_config.get("log_format", "pipe-delimited")

        # Get logback values
        logback = log_config.get("logback", {})

        setup_log(
            log_file,
            stdout_log_level,
            log_file_level,
            log_format,
            logback,
        )

    def setup_trace(self):
        """Setup trace"""
        trace_config = self.config.get("trace", {})
        trace_file = trace_config.get("trace_file", None)
        if trace_file:
            log.info("Setting up trace to file %s", trace_file)
            # Create a trace queue
            self.trace_queue = queue.Queue()
            # Start a new thread to handle trace messages
            self.trace_thread = threading.Thread(
                target=self.handle_trace, args=(trace_file,), daemon=True
            )
            self.trace_thread.start()

    def handle_trace(self, trace_file):
        """Handle trace messages - this is a separate thead"""

        # Create the trace file directory if it doesn't exist
        trace_dir = os.path.dirname(trace_file)
        if trace_dir and not os.path.exists(trace_dir):
            os.makedirs(trace_dir)

        try:
            with open(trace_file, "a", encoding="utf-8") as f:
                while True:
                    # Get the next trace message
                    try:
                        trace_message = self.trace_queue.get(timeout=1)
                        if trace_message is None:  # Check for stop signal
                            break
                        # Write the trace message to the file with a timestamp
                        timestamp = datetime.now().isoformat()
                        f.write(f"{timestamp}: {trace_message}\n")
                        f.flush()

                    except queue.Empty:
                        if self.stop_signal.is_set():
                            break
                        continue
        except Exception:
            log.error("Error in trace handler thread")

    def validate_config(self):
        """Validate the configuration structure."""
        if not self.config:
            raise ValueError("No config provided") from None

        # Check if either apps or flows are defined at the top level
        if not self.config.get("apps") and not self.config.get("flows"):
<<<<<<< HEAD
            raise ValueError(
                "No 'apps' or 'flows' defined in configuration file"
            ) from None
=======
            raise ValueError("No apps or flows defined in configuration file") from None
>>>>>>> 3025e9b4

        if not self.config.get("log"):
            log.warning("No log config provided - using defaults")

        # Validate apps if defined
        if self.config.get("apps"):
<<<<<<< HEAD
            if not isinstance(self.config.get("apps"), list):
                raise ValueError("'apps' must be a list") from None

            for index, app in enumerate(self.config.get("apps", [])):
                if not isinstance(app, dict):
                    raise ValueError(
                        f"App definition at index {index} must be a dictionary"
=======
            for index, app in enumerate(self.config.get("apps", [])):
                if not app.get("name"):
                    raise ValueError(f"App name not provided in app {index}") from None

                if not app.get("flows"):
                    raise ValueError(
                        f"No flows defined in app {app.get('name')}"
>>>>>>> 3025e9b4
                    ) from None

                if not app.get("name"):
                    raise ValueError(
                        f"App name not provided in app definition at index {index}"
                    ) from None
                app_name = app.get("name")

                # --- Modified Validation Logic ---
                # If app_module is defined, skip the structural check here.
                # The App constructor will handle validation after merging.
                if app.get("app_module"):
                    log.debug(
                        "Skipping structural validation for app '%s' (using app_module)",
                        app_name,
                    )
                    # Basic validation for app_module itself could be added here if needed
                else:
                    # Perform structural validation only for YAML-defined apps without app_module
                    has_flows = "flows" in app
                    has_broker = "broker" in app
                    has_components = "components" in app

                    if not has_flows and not (has_broker and has_components):
                        raise ValueError(
                            f"App '{app_name}' must define either 'flows' or both 'broker' and 'components'"
                        ) from None
                    if has_flows and (has_broker or has_components):
                        log.warning(
                            "App '%s' defines both 'flows' and 'broker'/'components'. "
                            "The 'broker' and 'components' keys will be ignored (standard mode).",
                            app_name,
                        )

                    # Simplified Mode Validation (only if structure implies simplified)
                    if has_broker and has_components and not has_flows:
                        log.debug("Validating simplified app '%s'", app_name)
                        broker_config = app.get("broker")
                        components_config = app.get("components")

                        # Validate broker structure
                        if not isinstance(broker_config, dict):
                            raise ValueError(
                                f"App '{app_name}' has invalid 'broker' section (must be a dictionary)"
                            ) from None
                        required_broker_keys = [
                            "broker_url",
                            "broker_username",
                            "broker_password",
                            "broker_vpn",
                        ]
                        for key in required_broker_keys:
                            if not broker_config.get(key):
                                raise ValueError(
                                    f"App '{app_name}' broker config missing required key: '{key}'"
                                ) from None
                        if broker_config.get("input_enabled") and not broker_config.get(
                            "queue_name"
                        ):
                            raise ValueError(
                                f"App '{app_name}' broker config missing 'queue_name' when 'input_enabled' is true"
                            ) from None

                        # Validate components is a list
                        if not isinstance(components_config, list):
                            raise ValueError(
                                f"App '{app_name}' has invalid 'components' section (must be a list)"
                            ) from None
                        if not components_config:
                            raise ValueError(
                                f"App '{app_name}' must have at least one component defined in 'components'"
                            ) from None

                        # Validate each component entry
                        for comp_index, component in enumerate(components_config):
                            if not isinstance(component, dict):
                                raise ValueError(
                                    f"App '{app_name}' component definition at index {comp_index} must be a dictionary"
                                ) from None
                            if not component.get("name"):
                                raise ValueError(
                                    f"App '{app_name}' component at index {comp_index} missing 'name'"
                                ) from None
                            comp_name = component.get("name")
                            if not component.get(
                                "component_module"
                            ) and not component.get("component_class"):
                                raise ValueError(
                                    f"App '{app_name}' component '{comp_name}' missing 'component_module' or 'component_class'"
                                ) from None

                            # Validate subscriptions if input is enabled
                            if broker_config.get("input_enabled"):
                                subscriptions = component.get("subscriptions")
                                if not subscriptions:
                                    log.warning(
                                        "App '%s' component '%s' has no 'subscriptions' defined, but input is enabled.",
                                        app_name,
                                        comp_name,
                                    )
                                elif not isinstance(subscriptions, list):
                                    raise ValueError(
                                        f"App '{app_name}' component '{comp_name}' has invalid 'subscriptions' (must be a list)"
                                    ) from None
                                else:
                                    for sub_index, sub in enumerate(subscriptions):
                                        if not isinstance(sub, dict):
                                            raise ValueError(
                                                f"App '{app_name}' component '{comp_name}' subscription at index {sub_index} must be a dictionary"
                                            ) from None
                                        if not sub.get("topic"):
                                            raise ValueError(
                                                f"App '{app_name}' component '{comp_name}' subscription at index {sub_index} missing 'topic'"
                                            ) from None

                    # Standard Mode Validation (only if structure implies standard)
                    elif has_flows:
                        log.debug("Validating standard app '%s'", app_name)
                        self._validate_flows(app.get("flows"), f"app '{app_name}'")
                # --- End Modified Validation Logic ---

        # Validate top-level flows (for backward compatibility)
        if self.config.get("flows"):
            if not isinstance(self.config.get("flows"), list):
                raise ValueError("'flows' at the top level must be a list") from None
            if not self.config.get(
                "apps"
            ):  # Only validate top-level if no apps are defined
                log.warning(
                    "Using deprecated top-level 'flows' definition. Consider defining flows within an 'apps' structure."
                )
                self._validate_flows(self.config.get("flows"), "top level")
            else:
                log.warning(
                    "Ignoring top-level 'flows' definition because 'apps' is also defined."
                )

    def _validate_flows(self, flows, context):
        """Validate flows configuration (helper method)."""
        if not isinstance(flows, list):
            raise ValueError(f"Flows definition in {context} must be a list") from None

        for index, flow in enumerate(flows):
            if not isinstance(flow, dict):
                raise ValueError(
                    f"Flow definition at index {index} in {context} must be a dictionary"
                ) from None
            if not flow.get("name"):
                raise ValueError(
                    f"Flow name not provided in flow {index} of {context}"
                ) from None
<<<<<<< HEAD
            flow_name = flow.get("name")
=======
>>>>>>> 3025e9b4

            if "components" not in flow:  # Check presence of the key
                raise ValueError(
<<<<<<< HEAD
                    f"Flow components list not provided in flow '{flow_name}' of {context}"
=======
                    f"Flow components list not provided in flow {index} of {context}"
>>>>>>> 3025e9b4
                ) from None

            # Verify that the components list is a list
            if not isinstance(flow.get("components"), list):
                raise ValueError(
<<<<<<< HEAD
                    f"Flow components is not a list in flow '{flow_name}' of {context}"
                ) from None
            if not flow.get("components"):  # Check if list is empty
                raise ValueError(
                    f"Flow '{flow_name}' in {context} must have at least one component"
=======
                    f"Flow components is not a list in flow {index} of {context}"
>>>>>>> 3025e9b4
                ) from None

            # Loop through the components and validate them
            for component_index, component in enumerate(flow.get("components", [])):
                if not isinstance(component, dict):
                    raise ValueError(
                        f"Component definition at index {component_index} in flow '{flow_name}' of {context} must be a dictionary"
                    ) from None
                if not component.get("component_name"):
                    raise ValueError(
<<<<<<< HEAD
                        f"component_name not provided in flow '{flow_name}', component {component_index} of {context}"
                    ) from None
                comp_name = component.get("component_name")

                # In standard flows, component_module or component_class is required
                if not component.get("component_module") and not component.get(
                    "component_class"
                ):
                    raise ValueError(
                        f"Either 'component_module' or 'component_class' must be provided for component '{comp_name}' in flow '{flow_name}' of {context}"
=======
                        f"component_name not provided in flow {index}, component {component_index} of {context}"
                    ) from None

                if not component.get("component_module"):
                    raise ValueError(
                        f"component_module not provided in flow {index}, "
                        f"component {component_index} of {context}"
>>>>>>> 3025e9b4
                    ) from None

    def get_flows(self):
        """Return the flows"""
        return self.flows

    def get_flow(self, flow_name):
        """Return a specific flow by name"""
        for flow in self.flows:
            if flow.name == flow_name:
                return flow
        return None

    def get_apps(self):
        """Return the apps"""
        return self.apps

    def get_app(self, app_name):
        """Return a specific app by name"""
        for app in self.apps:
            if app.name == app_name:
                return app
        return None

    def setup_cache_service(self):
        """Setup the cache service"""
        cache_config = self.config.get("cache", {})
        backend_type = cache_config.get("backend", "memory")
        # Pass kwargs to allow backend-specific config like connection_string
        backend = create_storage_backend(backend_type, **cache_config)
        return CacheService(backend)

    def stop(self):
        """Stop the Solace AI Event Connector"""
        log.info("Stopping Solace AI Event Connector")
        self.stop_signal.set()

        # Stop core services first
        self.timer_manager.stop()  # Stop the timer manager first
        self.cache_service.stop()  # Stop the cache service

        # Wait briefly for threads to acknowledge stop signal
        time.sleep(0.2)

        # Join threads if needed (moved from wait_for_flows)
        all_threads = [
            thread for app in self.apps for flow in app.flows for thread in flow.threads
        ]
        for thread in all_threads:
            if thread.is_alive():
                thread.join(timeout=1.0)  # Give threads a chance to exit cleanly

        if self.trace_thread and self.trace_thread.is_alive():
            self.trace_thread.join(timeout=1.0)<|MERGE_RESOLUTION|>--- conflicted
+++ resolved
@@ -60,18 +60,11 @@
             log.info("Solace AI Event Connector started successfully")
         except KeyboardInterrupt:
             log.info("Received keyboard interrupt - stopping")
-<<<<<<< HEAD
-            raise KeyboardInterrupt from None
-        except Exception as e:
-            log.error("Error during Solace AI Event Connector startup")
-            raise e from None
-=======
 
             raise KeyboardInterrupt from None
         except Exception:
             log.error("Error during Solace AI Event Connector startup")
             raise ValueError("An error occurred during startup") from None
->>>>>>> 3025e9b4
 
     def create_apps(self):
         """Create apps from the configuration"""
@@ -199,15 +192,9 @@
         except KeyboardInterrupt:
             log.info("Received keyboard interrupt - stopping")
             raise KeyboardInterrupt from None
-<<<<<<< HEAD
-        except Exception as e:
-            log.error("Error creating apps")
-            raise e from None
-=======
         except Exception:
             log.error("Error creating apps")
             raise ValueError("An error occurred during app creation") from None
->>>>>>> 3025e9b4
 
     def create_internal_app(self, app_name: str, flows: List[Dict[str, Any]]) -> App:
         """
@@ -288,11 +275,7 @@
                 if not any(thread.is_alive() for thread in all_threads):
                     break
             except KeyboardInterrupt:
-<<<<<<< HEAD
-                log.info("Received keyboard interrupt - stopping wait")
-=======
                 log.info("Received keyboard interrupt - stopping")
->>>>>>> 3025e9b4
                 raise KeyboardInterrupt from None
 
     def cleanup(self):
@@ -302,28 +285,17 @@
             try:
                 app.cleanup()
             except Exception:
-<<<<<<< HEAD
-                log.error("Error cleaning up app %s", app.name)
-=======
                 log.error("Error cleaning up app")
->>>>>>> 3025e9b4
         self.apps.clear()
         self.flows.clear()  # Keep for backward compatibility refs?
 
         # Clean up queues
         for queue_name, q in self.flow_input_queues.items():
             try:
-<<<<<<< HEAD
-                while not q.empty():
-                    q.get_nowait()
-            except Exception:
-                log.error("Error cleaning queue %s", queue_name)
-=======
                 while not queue.empty():
                     queue.get_nowait()
             except Exception:
                 log.error(f"Error cleaning queue {queue_name}")
->>>>>>> 3025e9b4
         self.flow_input_queues.clear()
 
         if hasattr(self, "trace_queue") and self.trace_queue:
@@ -410,20 +382,13 @@
 
         # Check if either apps or flows are defined at the top level
         if not self.config.get("apps") and not self.config.get("flows"):
-<<<<<<< HEAD
-            raise ValueError(
-                "No 'apps' or 'flows' defined in configuration file"
-            ) from None
-=======
             raise ValueError("No apps or flows defined in configuration file") from None
->>>>>>> 3025e9b4
 
         if not self.config.get("log"):
             log.warning("No log config provided - using defaults")
 
         # Validate apps if defined
         if self.config.get("apps"):
-<<<<<<< HEAD
             if not isinstance(self.config.get("apps"), list):
                 raise ValueError("'apps' must be a list") from None
 
@@ -431,15 +396,6 @@
                 if not isinstance(app, dict):
                     raise ValueError(
                         f"App definition at index {index} must be a dictionary"
-=======
-            for index, app in enumerate(self.config.get("apps", [])):
-                if not app.get("name"):
-                    raise ValueError(f"App name not provided in app {index}") from None
-
-                if not app.get("flows"):
-                    raise ValueError(
-                        f"No flows defined in app {app.get('name')}"
->>>>>>> 3025e9b4
                     ) from None
 
                 if not app.get("name"):
@@ -591,32 +547,21 @@
                 raise ValueError(
                     f"Flow name not provided in flow {index} of {context}"
                 ) from None
-<<<<<<< HEAD
             flow_name = flow.get("name")
-=======
->>>>>>> 3025e9b4
 
             if "components" not in flow:  # Check presence of the key
                 raise ValueError(
-<<<<<<< HEAD
                     f"Flow components list not provided in flow '{flow_name}' of {context}"
-=======
-                    f"Flow components list not provided in flow {index} of {context}"
->>>>>>> 3025e9b4
                 ) from None
 
             # Verify that the components list is a list
             if not isinstance(flow.get("components"), list):
                 raise ValueError(
-<<<<<<< HEAD
                     f"Flow components is not a list in flow '{flow_name}' of {context}"
                 ) from None
             if not flow.get("components"):  # Check if list is empty
                 raise ValueError(
                     f"Flow '{flow_name}' in {context} must have at least one component"
-=======
-                    f"Flow components is not a list in flow {index} of {context}"
->>>>>>> 3025e9b4
                 ) from None
 
             # Loop through the components and validate them
@@ -627,7 +572,6 @@
                     ) from None
                 if not component.get("component_name"):
                     raise ValueError(
-<<<<<<< HEAD
                         f"component_name not provided in flow '{flow_name}', component {component_index} of {context}"
                     ) from None
                 comp_name = component.get("component_name")
@@ -638,15 +582,6 @@
                 ):
                     raise ValueError(
                         f"Either 'component_module' or 'component_class' must be provided for component '{comp_name}' in flow '{flow_name}' of {context}"
-=======
-                        f"component_name not provided in flow {index}, component {component_index} of {context}"
-                    ) from None
-
-                if not component.get("component_module"):
-                    raise ValueError(
-                        f"component_module not provided in flow {index}, "
-                        f"component {component_index} of {context}"
->>>>>>> 3025e9b4
                     ) from None
 
     def get_flows(self):
