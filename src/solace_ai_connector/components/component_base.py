--- conflicted
+++ resolved
@@ -609,12 +609,8 @@
                     self.flush_metrics()
                     log.debug(f"[{self.name}] Automatically flushed metrics.")
         except KeyboardInterrupt:
-<<<<<<< HEAD
             log.info(f"[{self.name}] Monitoring stopped.")
-=======
-            log.info("Monitoring stopped.")
 
     def get_app(self):
         """Get the app that this component belongs to"""
-        return self.parent_app
->>>>>>> 1892b2d6
+        return self.parent_app