--- conflicted
+++ resolved
@@ -70,13 +70,7 @@
             try:
                 event = self.get_next_event()
                 if event is not None:
-<<<<<<< HEAD
-                    if self.trace_queue:
-                        self.trace_event(event)
-                    self.process_event(event)
-=======
                     self.process_event_with_tracing(event)
->>>>>>> ce8047b6
             except AssertionError as e:
                 raise e
             except Exception as e:
@@ -309,8 +303,6 @@
             "broker_config": broker_config,
             "request_expiry_ms": request_expiry_ms,
         }
-<<<<<<< HEAD
-=======
 
         if "response_topic_prefix" in self.broker_request_response_config:
             rrc_config["response_topic_prefix"] = self.broker_request_response_config[
@@ -321,7 +313,6 @@
                 "response_queue_prefix"
             ]
 
->>>>>>> ce8047b6
         self.broker_request_response_controller = RequestResponseFlowController(
             config=rrc_config, connector=self.connector
         )
