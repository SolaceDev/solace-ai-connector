import threading
import queue
import traceback
import pprint
import time
from abc import abstractmethod
from typing import Any
from ..common.log import log
from ..common.utils import resolve_config_values
from ..common.utils import get_source_expression
from ..transforms.transforms import Transforms
from ..common.message import Message
from ..common.messaging.solace_messaging import ConnectionStatus
from ..common.trace_message import TraceMessage
from ..common.event import Event, EventType
from ..flow.request_response_flow_controller import RequestResponseFlowController
from ..common.monitoring import Monitoring
from ..common.monitoring import Metrics

DEFAULT_QUEUE_TIMEOUT_MS = 1000
DEFAULT_QUEUE_MAX_DEPTH = 5


class ComponentBase:

    def __init__(self, module_info, **kwargs):
        self.module_info = module_info
        self.config = kwargs.pop("config", {})
        self.index = kwargs.pop("index", None)
        self.flow_name = kwargs.pop("flow_name", None)
        self.flow_lock_manager = kwargs.pop("flow_lock_manager", None)
        self.flow_kv_store = kwargs.pop("flow_kv_store", None)
        self.stop_signal = kwargs.pop("stop_signal", None)
        self.sibling_component = kwargs.pop("sibling_component", None)
        self.component_index = kwargs.pop("component_index", None)
        self.error_queue = kwargs.pop("error_queue", None)
        self.instance_name = kwargs.pop("instance_name", None)
        self.trace_queue = kwargs.pop("trace_queue", False)
        self.connector = kwargs.pop("connector", None)
        self.timer_manager = kwargs.pop("timer_manager", None)
        self.cache_service = kwargs.pop("cache_service", None)
        self.put_errors_in_error_queue = kwargs.pop("put_errors_in_error_queue", True)

        self.component_config = self.config.get("component_config") or {}
        self.broker_request_response_config = self.config.get(
            "broker_request_response", None
        )
        self.name = self.config.get("component_name", "<unnamed>")

        resolve_config_values(self.component_config)

        self.next_component = None
        self.thread = None
        self.queue_timeout_ms = DEFAULT_QUEUE_TIMEOUT_MS
        self.need_acknowledgement = False
        self.stop_thread_event = threading.Event()
        self.current_message = None
        self.current_message_has_been_discarded = False
        self.event_message_repeat_sleep_time = 1

        self.log_identifier = f"[{self.instance_name}.{self.flow_name}.{self.name}] "

        self.validate_config()
        self.setup_transforms()
        self.setup_communications()
        self.setup_broker_request_response()

        self.monitoring = Monitoring()

    def grow_sleep_time(self):
        if self.event_message_repeat_sleep_time < 60:
            self.event_message_repeat_sleep_time *= 2

    def reset_sleep_time(self):
        self.event_message_repeat_sleep_time = 1

    def create_thread_and_run(self):
        self.thread = threading.Thread(target=self.run)
        self.thread.start()
        return self.thread

    def run(self):
        # Start the micro monitoring thread
        monitoring_thread = threading.Thread(target=self.run_micro_monitoring)
        connection_status_thread = threading.Thread(
            target=self.run_connection_status_monitoring
        )
        monitoring_thread.start()
        connection_status_thread.start()
        # Process events until the stop signal is set
        while not self.stop_signal.is_set():
            event = None
            try:
                event = self.get_next_event()
                if event is not None:
                    self.process_event_with_tracing(event)
                self.reset_sleep_time()
            except AssertionError as e:
                try:
                    self.stop_signal.wait(timeout=self.event_message_repeat_sleep_time)
                except KeyboardInterrupt:
                    self.handle_component_error(e, event)
                self.grow_sleep_time()
                self.handle_component_error(e, event)
            except Exception as e:
                try:
                    self.stop_signal.wait(timeout=self.event_message_repeat_sleep_time)
                except KeyboardInterrupt:
                    self.handle_component_error(e, event)
                self.grow_sleep_time()
                self.handle_component_error(e, event)

        self.stop_component()
        monitoring_thread.join()
        connection_status_thread.join()

    def process_event_with_tracing(self, event):
        if self.trace_queue:
            self.trace_event(event)
        self.process_event(event)

    def handle_component_error(self, e, event):
        log.error(
            "%sComponent has crashed: %s\n%s",
            self.log_identifier,
            e,
            traceback.format_exc(),
        )
        self.handle_error(e, event)

    def get_next_event(self):
        # Check if there is a get_next_message defined by a
        # component that inherits from this class - this is
        # for backwards compatibility with older components
        sub_method = self.__class__.__dict__.get("get_next_message")

        if sub_method is not None and callable(sub_method):
            # Call the sub-classes get_next_message method and wrap it in an event
            message = self.get_next_message()  # pylint: disable=assignment-from-none
            if message is not None:
                return Event(EventType.MESSAGE, message)
            return None
        while not self.stop_signal.is_set():
            try:
                timeout = self.queue_timeout_ms or DEFAULT_QUEUE_TIMEOUT_MS
                event = self.input_queue.get(timeout=timeout / 1000)
                log.debug(
                    "%sComponent received event from input queue", self.log_identifier
                )
                return event
            except queue.Empty:
                pass
        return None

    def get_next_message(self):
        return None

    def process_event(self, event):
        if event.event_type == EventType.MESSAGE:
            message = event.data
            self.current_message = message
            data = self.process_pre_invoke(message)

            if self.trace_queue:
                self.trace_data(data)

            self.current_message_has_been_discarded = False
            result = self.invoke(message, data)

            if self.current_message_has_been_discarded:
                message.call_acknowledgements()
            elif result is not None:
                self.process_post_invoke(result, message)
            self.current_message = None
        elif event.event_type == EventType.TIMER:
            self.handle_timer_event(event.data)
        elif event.event_type == EventType.CACHE_EXPIRY:
            self.handle_cache_expiry_event(event.data)
        else:
            log.warning(
                "%sUnknown event type: %s", self.log_identifier, event.event_type
            )

    def process_pre_invoke(self, message):
        self.apply_input_transforms(message)
        return self.get_input_data(message)

    def process_post_invoke(self, result, message):
        message.set_previous(result)
        callback = (  # pylint: disable=assignment-from-none
            self.get_acknowledgement_callback()
        )
        if callback is not None:
            message.add_acknowledgement(callback)

        # Finally send the message to the next component - or if this is the last component,
        # the component will override send_message and do whatever it needs to do with the message
        log.debug(
            "%sSending message from %s: %s", self.log_identifier, self.name, message
        )
        self.send_message(message)

    @abstractmethod
    def invoke(self, message, data):
        pass

    def handle_timer_event(self, timer_data):
        # This method can be overridden by components that need to handle timer events
        pass

    def handle_cache_expiry_event(self, timer_data):
        # This method can be overridden by components that need to handle cache expiry events
        pass

    def discard_current_message(self):
        # If the message is to be discarded, we need to acknowledge any previous components
        self.current_message_has_been_discarded = True

    def get_acknowledgement_callback(self):
        # This should be overridden by the component if it needs to acknowledge messages
        return None

    def get_input_data(self, message):
        input_selection = (
            self.config.get("input_selection")
            or self.config.get("component_input")
            or {"source_expression": "previous"}
        )
        source_expression = get_source_expression(input_selection)

        # This should be overridden by the component if it needs to extract data from the message
        return message.get_data(source_expression, self)

    def get_input_queue(self):
        return self.input_queue

    def apply_input_transforms(self, message):
        self.transforms.transform(message, calling_object=self)

    def send_message(self, message):
        if self.next_component is None:
            # This is the last component in the flow
            message.call_acknowledgements()
            return
        event = Event(EventType.MESSAGE, message)
        self.next_component.enqueue(event)

    def send_to_flow(self, flow_name, message):
        if self.connector:
            self.connector.send_message_to_flow(flow_name, message)

    def enqueue(self, event):
        do_loop = True
        while not self.stop_signal.is_set() and do_loop:
            try:
                self.input_queue.put(event, timeout=1)
                do_loop = False
            except queue.Full:
                pass

    def get_config(self, key=None, default=None):
        val = self.component_config.get(key, None)
        if val is None:
            val = self.config.get(key, default)

        # We reserve a few callable function names for internal use
        # They are used for the handler_callback component which is used
        # in testing (search the tests directory for example uses)
        if callable(val) and key not in [
            "invoke_handler",
            "get_next_event_handler",
            "send_message_handler",
        ]:
            if self.current_message is None:
                raise ValueError(
                    f"Component {self.log_identifier} is trying to use an `invoke` config "
                    "that contains a 'evaluate_expression()' in a context that does not "
                    "have a message available. This is likely a bug in the "
                    "component's configuration."
                )
            val = val(self.current_message)
        return val

    def resolve_callable_config(self, config, message):
        # If the value is callable, call it with the message
        # If it is a dictionary, then resolve any callable values in the dictionary (recursively)
        if isinstance(config, dict):
            for key, value in config.items():
                config[key] = self.resolve_callable_config(value, message)
        elif callable(config):
            config = config(message)
        return config

    def set_next_component(self, next_component):
        self.next_component = next_component

    def get_next_component(self):
        return self.next_component

    def get_lock(self, lock_name):
        return self.flow_lock_manager.get_lock(lock_name)

    def kv_store_get(self, key):
        return self.flow_kv_store.get(key)

    def kv_store_set(self, key, value):
        self.flow_kv_store.set(key, value)

    def setup_communications(self):
        self.queue_max_depth = self.config.get(
            "component_queue_max_depth", DEFAULT_QUEUE_MAX_DEPTH
        )
        self.need_acknowledgement = False
        self.next_component = None

        if self.sibling_component:
            self.input_queue = self.sibling_component.get_input_queue()
        else:
            self.input_queue = queue.Queue(maxsize=self.queue_max_depth)

    def setup_broker_request_response(self):
        if (
            not self.broker_request_response_config
            or not self.broker_request_response_config.get("enabled", False)
        ):
            self.broker_request_response_controller = None
            return
        broker_config = self.broker_request_response_config.get("broker_config", {})
        request_expiry_ms = self.broker_request_response_config.get(
            "request_expiry_ms", 30000
        )
        if not broker_config:
            raise ValueError(
                f"Broker request response config not found for component {self.name}"
            )
        rrc_config = {
            "broker_config": broker_config,
            "request_expiry_ms": request_expiry_ms,
        }

<<<<<<< HEAD
        for key in [
            "response_topic_prefix",
            "response_queue_prefix",
            "response_topic_insertion_expression",
        ]:
=======
        optional_keys = [
            "response_topic_prefix",
            "response_queue_prefix",
            "user_properties_reply_topic_key",
            "user_properties_reply_metadata_key",
            "response_topic_insertion_expression",
        ]

        for key in optional_keys:
>>>>>>> caab235c
            if key in self.broker_request_response_config:
                rrc_config[key] = self.broker_request_response_config[key]

        self.broker_request_response_controller = RequestResponseFlowController(
            config=rrc_config, connector=self.connector
        )

    def is_broker_request_response_enabled(self):
        return self.broker_request_response_controller is not None

    def setup_transforms(self):
        self.transforms = Transforms(
            self.config.get("input_transforms", []), log_identifier=self.log_identifier
        )

    def validate_config(self):
        config_params = self.module_info.get("config_parameters", [])
        # Loop through the parameters and make sure they are all present if they are required
        # and set the default if it is not present
        for param in config_params:
            name = param.get("name", None)
            if name is None:
                raise ValueError(
                    f"config_parameters schema for module {self.config.get('component_module')} "
                    "does not have a name: {param}"
                )
            required = param.get("required", False)
            if required and name not in self.component_config:
                raise ValueError(
                    f"Config parameter {name} is required but not present in component {self.name}"
                )
            default = param.get("default", None)
            if default is not None and name not in self.component_config:
                self.component_config[name] = default

    def trace_event(self, event):
        trace_message = TraceMessage(
            location=self.log_identifier,
            message=f"Received event: {event}",
            trace_type="Event Received",
        )
        self.trace_queue.put(trace_message)

    def trace_data(self, data):
        trace_string = pprint.pformat(data, indent=4)
        self.trace_queue.put(
            TraceMessage(
                message=trace_string,
                location=self.log_identifier,
                trace_type="Component Input Data",
            )
        )

    def handle_error(self, exception, event):
        if self.error_queue is None or not self.put_errors_in_error_queue:
            return
        error_message = {
            "error": {
                "text": str(exception),
                "exception": type(exception).__name__,
                "traceback": traceback.format_exc(),
            },
            "location": {
                "instance": self.instance_name,
                "flow": self.flow_name,
                "component": self.name,
                "component_index": self.component_index,
            },
        }
        message = None
        if event and event.event_type == EventType.MESSAGE:
            message = event.data
            if message:
                error_message["message"] = {
                    "payload": message.get_payload(),
                    "topic": message.get_topic(),
                    "user_properties": message.get_user_properties(),
                    "user_data": message.get_user_data(),
                    "previous": message.get_previous(),
                }
                message.call_acknowledgements()
            else:
                error_message["message"] = "No message available"

        self.error_queue.put(
            Event(
                EventType.MESSAGE,
                Message(
                    payload=error_message,
                    user_properties=message.get_user_properties() if message else {},
                ),
            )
        )

    def add_timer(self, delay_ms, timer_id, interval_ms=None, payload=None):
        if self.timer_manager:
            self.timer_manager.add_timer(delay_ms, self, timer_id, interval_ms, payload)

    def cancel_timer(self, timer_id):
        if self.timer_manager:
            self.timer_manager.cancel_timer(self, timer_id)

    def stop_component(self):
        # This should be overridden by the component if needed
        pass

    def cleanup(self):
        """Clean up resources used by the component"""
        log.debug("%sCleaning up component", self.log_identifier)
        try:
            self.stop_component()
        except KeyboardInterrupt:
            pass
        if hasattr(self, "input_queue"):
            while not self.input_queue.empty():
                try:
                    self.input_queue.get_nowait()
                except queue.Empty:
                    break

    # This should be used to do an on-the-fly broker request response
    def do_broker_request_response(
        self, message, stream=False, streaming_complete_expression=None
    ):
        if self.broker_request_response_controller:
            if stream:
                return (
                    self.broker_request_response_controller.do_broker_request_response(
                        message, stream, streaming_complete_expression
                    )
                )
            else:
                generator = (
                    self.broker_request_response_controller.do_broker_request_response(
                        message
                    )
                )
                next_message, last = next(generator, None)
                return next_message
        raise ValueError(
            f"Broker request response controller not found for component {self.name}"
        )

    def get_metrics_with_header(self) -> dict[dict[Metrics, Any], Any]:
        metrics = {}
        required_metrics = self.monitoring.get_required_metrics()

        pure_metrics = self.get_metrics()
        for metric, value in pure_metrics.items():
            # filter metrics
            if metric in required_metrics:
                key = tuple(
                    [
                        ("flow", self.flow_name),
                        ("flow_index", self.index),
                        ("component", self.name),
                        ("component_module", self.config.get("component_module")),
                        ("component_index", self.component_index),
                        ("metric", metric),
                    ]
                )

                value = {"value": value, "timestamp": int(time.time())}

                metrics[key] = value
        return metrics

    def get_metrics(self) -> dict[Metrics, Any]:
        return {}

    def get_connection_status(self) -> ConnectionStatus:
        pass

    def run_connection_status_monitoring(self) -> None:
        """
        Get connection status
        """
        try:
            if self.config.get("component_module") in {"broker_input", "broker_output"}:
                while not self.stop_signal.is_set():
                    key = tuple(
                        [
                            ("flow", self.flow_name),
                            ("flow_index", self.index),
                            ("component", self.name),
                            ("component_index", self.component_index),
                        ]
                    )
                    value = self.get_connection_status()
                    self.monitoring.set_connection_status(key, value)
                    # Wait 1 second for the next interval
                    self.stop_signal.wait(timeout=1)
        except KeyboardInterrupt:
            log.info("Monitoring connection status stopped.")

    def run_micro_monitoring(self) -> None:
        """
        Start the metric collection process in a loop.
        """
        try:
            while not self.stop_signal.is_set():
                # Collect metrics
                metrics = self.get_metrics_with_header()
                self.monitoring.collect_metrics(metrics)
                # Wait for the next interval
                sleep_interval = self.monitoring.get_interval()
                self.stop_signal.wait(timeout=sleep_interval)
        except KeyboardInterrupt:
            log.info("Monitoring stopped.")<|MERGE_RESOLUTION|>--- conflicted
+++ resolved
@@ -338,13 +338,6 @@
             "request_expiry_ms": request_expiry_ms,
         }
 
-<<<<<<< HEAD
-        for key in [
-            "response_topic_prefix",
-            "response_queue_prefix",
-            "response_topic_insertion_expression",
-        ]:
-=======
         optional_keys = [
             "response_topic_prefix",
             "response_queue_prefix",
@@ -354,7 +347,6 @@
         ]
 
         for key in optional_keys:
->>>>>>> caab235c
             if key in self.broker_request_response_config:
                 rrc_config[key] = self.broker_request_response_config[key]
 
