--- conflicted
+++ resolved
@@ -127,17 +127,11 @@
         self.process_event(event)
 
     def handle_component_error(self, e, event):
-<<<<<<< HEAD
         log.error(
-            "[%s] %s Component has crashed: %s\n%s",
+            "[%s] %s Component has crashed",
             self.name,
             self.log_identifier,
-            e,
-            traceback.format_exc(),
-        )
-=======
-        log.error(f"[{self.name}] {self.log_identifier} Component has crashed")
->>>>>>> 3025e9b4
+        )
         self.handle_error(e, event)
 
     def get_next_event(self):
@@ -359,7 +353,6 @@
             self.broker_request_response_config
             and self.broker_request_response_config.get("enabled", False)
         ):
-<<<<<<< HEAD
             log.warning(
                 "[%s] %s Using deprecated component-level 'broker_request_response' config. "
                 "Consider migrating to app-level 'request_reply_enabled' in the 'broker' config.",
@@ -373,31 +366,7 @@
             if not broker_config:
                 raise ValueError(
                     f"Component-level broker_request_response config missing 'broker_config' for component {self.name}"
-                )
-=======
-            self.broker_request_response_controller = None
-            return
-        broker_config = self.broker_request_response_config.get("broker_config", {})
-        request_expiry_ms = self.broker_request_response_config.get(
-            "request_expiry_ms", 30000
-        )
-        if not broker_config:
-            raise ValueError(
-                f"Broker request response config not found for component {self.name}"
-            ) from None
-        rrc_config = {
-            "broker_config": broker_config,
-            "request_expiry_ms": request_expiry_ms,
-        }
-
-        optional_keys = [
-            "response_topic_prefix",
-            "response_queue_prefix",
-            "user_properties_reply_topic_key",
-            "user_properties_reply_metadata_key",
-            "response_topic_insertion_expression",
-        ]
->>>>>>> 3025e9b4
+                ) from None
 
             # Construct config for the controller, extracting relevant keys
             rrc_config = {
@@ -457,42 +426,22 @@
     def validate_config(self):
         """Validates the component_config against the schema in module_info."""
         config_params = self.module_info.get("config_parameters", [])
-<<<<<<< HEAD
         # Only validate if schema parameters are defined
         if config_params:
             try:
                 validate_config_block(
                     self.component_config, config_params, self.log_identifier
                 )
-            except ValueError as e:
+            except ValueError:
                 # Re-raise the error with more context
                 raise ValueError(
                     f"Configuration error in component '{self.name}': {e}"
-                ) from e
+                ) from None
         else:
             log.debug(
                 "%s No 'config_parameters' defined in module_info. Skipping config validation.",
                 self.log_identifier,
             )
-=======
-        # Loop through the parameters and make sure they are all present if they are required
-        # and set the default if it is not present
-        for param in config_params:
-            name = param.get("name", None)
-            if name is None:
-                raise ValueError(
-                    f"config_parameters schema for module {self.config.get('component_module')} "
-                    "does not have a name: {param}"
-                ) from None
-            required = param.get("required", False)
-            if required and name not in self.component_config:
-                raise ValueError(
-                    f"Config parameter {name} is required but not present in component {self.name}"
-                ) from None
-            default = param.get("default", None)
-            if default is not None and name not in self.component_config:
-                self.component_config[name] = default
->>>>>>> 3025e9b4
 
     def trace_event(self, event):
         trace_message = TraceMessage(
@@ -618,20 +567,15 @@
                         self.name,
                         self.log_identifier,
                     )
-<<<<<<< HEAD
                     return None
-                except TimeoutError as e:  # Catch timeout specifically
+                except TimeoutError:  # Catch timeout specifically
+                    log.error("[%s] %s RRC timed out", self.name, self.log_identifier)
+                    raise e  # Re-raise timeout
+                except Exception:
                     log.error(
-                        "[%s] %s RRC timed out: %s", self.name, self.log_identifier, e
-                    )
-                    raise e  # Re-raise timeout
-                except Exception as e:
-                    log.error(
-                        "[%s] %s Error during RRC call: %s",
+                        "[%s] %s Error during RRC call",
                         self.name,
                         self.log_identifier,
-                        e,
-                        exc_info=True,
                     )
                     raise e  # Re-raise other exceptions
         else:
@@ -642,27 +586,13 @@
                 f"'broker' config (recommended) or 'enabled: true' in the component's "
                 f"'broker_request_response' config (deprecated)."
             )
-=======
-                )
-                next_message, last = next(generator, None)
-                return next_message
-        raise ValueError(
-            f"Broker request response controller not found for component {self.name}"
-        ) from None
->>>>>>> 3025e9b4
 
     def handle_negative_acknowledgements(self, message, exception):
         """Handle NACK for the message."""
         log.error(
-<<<<<<< HEAD
-            "[%s] %s Component failed to process message: %s \n %s",
+            "[%s] %s Component failed to process message",
             self.name,
             self.log_identifier,
-            exception,
-            traceback.format_exc(),
-=======
-            f"[{self.name}] {self.log_identifier} Component failed to process message"
->>>>>>> 3025e9b4
         )
         nack = self.nack_reaction_to_exception(type(exception))
         message.call_negative_acknowledgements(nack)
