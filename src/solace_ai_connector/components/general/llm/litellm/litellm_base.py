--- conflicted
+++ resolved
@@ -166,7 +166,6 @@
 
     def load_balance(self, messages, stream):
         """load balance the messages"""
-<<<<<<< HEAD
         try:
             response = self.router.completion(
                 model=self.load_balancer_config[0]["model_name"],
@@ -177,64 +176,6 @@
         except Exception as e:
             log.error(f"LiteLLM API connection error: {e}")
             raise e
-=======
-        start_time = time.time()
-        response = self.router.completion(
-            model=self.load_balancer_config[0]["model_name"],
-            messages=messages,
-            stream=stream,
-        )
-
-        if isinstance(response, ModelResponse):
-            end_time = time.time()
-            processing_time = round(end_time - start_time, 3)
-            log.debug("Completion processing time: %s seconds", processing_time)
-
-            # Extract token usage details
-            prompt_tokens = response.usage.prompt_tokens
-            completion_tokens = response.usage.completion_tokens
-            total_tokens = response.usage.total_tokens
-            cost = response._hidden_params["response_cost"]
-            current_time = int(time.time())
-            with self._lock_stats:
-                self.stats[Metrics.LITELLM_STATS_PROMPT_TOKENS].append(
-                    {
-                        "value": prompt_tokens,
-                        "timestamp": current_time,
-                    }
-                )
-                self.stats[Metrics.LITELLM_STATS_RESPONSE_TOKENS].append(
-                    {
-                        "value": completion_tokens,
-                        "timestamp": current_time,
-                    }
-                )
-                self.stats[Metrics.LITELLM_STATS_TOTAL_TOKENS].append(
-                    {
-                        "value": total_tokens,
-                        "timestamp": current_time,
-                    }
-                )
-                self.stats[Metrics.LITELLM_STATS_RESPONSE_TIME].append(
-                    {
-                        "value": processing_time,
-                        "timestamp": current_time,
-                    }
-                )
-                self.stats[Metrics.LITELLM_STATS_COST].append(
-                    {
-                        "value": cost,
-                        "timestamp": current_time,
-                    }
-                )
-            log.debug(
-                "Completion tokens: %s, Prompt tokens: %s, Total tokens: %s, Cost: %s",
-                completion_tokens,
-                prompt_tokens,
-                total_tokens,
-                cost,
-            )
->>>>>>> 8029388d
 
         log.debug("Load balancer responded")
         return response
