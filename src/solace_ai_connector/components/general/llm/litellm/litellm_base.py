--- conflicted
+++ resolved
@@ -186,12 +186,8 @@
 
     def load_balance(self, messages, stream):
         """load balance the messages"""
-<<<<<<< HEAD
         params = self.load_balancer_config[0].get("litellm_params", {})
         model = params["model"]
-=======
-        model = self.load_balancer_config[0]["model_name"]
->>>>>>> 5e2b06ed
         try:
             response = self.router.completion(
                 model=model,
