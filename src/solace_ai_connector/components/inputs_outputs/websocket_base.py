--- conflicted
+++ resolved
@@ -112,33 +112,16 @@
             self.http_server.serve_forever()
 
     def stop_server(self):
-<<<<<<< HEAD
-        try:
-            func = request.environ.get("werkzeug.server.shutdown")
-            if func is None:
-                raise RuntimeError("Not running with the Werkzeug Server") from None
-            func()
-        except RuntimeError:
-            # Ignore the error if the server is already shutdown
-            pass
-=======
         if hasattr(self, 'http_server') and self.http_server.started:
             try:
                 self.http_server.stop(timeout=10)
             except Exception as e:
                 log.warning("Error stopping WebSocket server: %s", str(e))
->>>>>>> 1bcd883e
         try:
             self.socketio.stop()
         except Exception as e:
             pass
-<<<<<<< HEAD
-        # force exiting component
-        os.kill(os.getpid(), signal.SIGINT)
-
-=======
- 
->>>>>>> 1bcd883e
+          
     def get_sockets(self):
         if not self.sockets:
             self.sockets = self.kv_store_get("websocket_connections") or {}
