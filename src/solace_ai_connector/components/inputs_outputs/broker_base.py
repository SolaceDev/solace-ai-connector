--- conflicted
+++ resolved
@@ -127,7 +127,6 @@
     def generate_uuid(self):
         return str(uuid.uuid4())
 
-<<<<<<< HEAD
     def get_metrics(self):
         required_metrics = ["SOLCLIENT_STATS_RX_ACKED"]
         stats_dict = {}
@@ -137,7 +136,7 @@
             stats_dict[metric_key] = metrics.get_value(Metric(metric))
 
         return stats_dict
-=======
+
     def grow_sleep_time(self):
         if self.connection_repeat_sleep_time < 60:
             self.connection_repeat_sleep_time *= 2
@@ -145,5 +144,4 @@
                 self.connection_repeat_sleep_time = 60
 
     def reset_sleep_time(self):
-        self.connection_repeat_sleep_time = 1
->>>>>>> 5ff264a7
+        self.connection_repeat_sleep_time = 1