--- conflicted
+++ resolved
@@ -1,11 +1,7 @@
 """Input broker component for the Solace AI Event Connector"""
 
-<<<<<<< HEAD
+import copy
 from solace.messaging.utils.manageable import ApiMetrics, Metric as SolaceMetrics
-
-=======
-import copy
->>>>>>> 93ebd700
 from ...common.log import log
 from .broker_base import BrokerBase
 from .broker_base import base_info
