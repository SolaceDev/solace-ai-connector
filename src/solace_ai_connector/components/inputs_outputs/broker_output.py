"""Output broker component for sending messages from the Solace AI Event Connector to a broker"""

import copy
from ...common.log import log
from .broker_base import BrokerBase
from .broker_base import base_info
from ...common.message import Message

<<<<<<< HEAD
info = {
    "class_name": "BrokerOutput",
    "description": (
        "Connect to a messaging broker and send messages to it. "
        "Note that this component requires that the data is transformed into the input schema."
    ),
    "config_parameters": [
        {
            "name": "broker_type",
            "required": False,
            "description": "Type of broker (Solace, MQTT, etc.)",
            "default": "solace",
        },
        {
            "name": "dev_mode",
            "required": False,
            "description": "Operate in development mode, which just uses local queues",
            "default": "false",
        },
        {
            "name": "broker_url",
            "required": True,
            "description": "Broker URL (e.g. tcp://localhost:55555)",
        },
        {
            "name": "broker_username",
            "required": True,
            "description": "Client username for broker",
        },
        {
            "name": "broker_password",
            "required": True,
            "description": "Client password for broker",
        },
        {
            "name": "broker_vpn",
            "required": True,
            "description": "Client VPN for broker",
        },
        {
            "name": "payload_encoding",
            "required": False,
            "description": "Encoding for the payload (utf-8, base64, gzip, none)",
            "default": "utf-8",
        },
        {
            "name": "payload_format",
            "required": False,
            "description": "Format for the payload (json, yaml, text)",
            "default": "json",
        },
        {
            "name": "propagate_acknowledgements",
            "required": False,
            "description": "Propagate acknowledgements from the broker to the previous components",
            "default": True,
        },
        {
            "name": "copy_user_properties",
            "required": False,
            "description": "Copy user properties from the input message",
            "default": False,
        },
        {
            "name": "decrement_ttl",
            "required": False,
            "description": "If present, decrement the user_properties.ttl by 1",
        },
        {
            "name": "discard_on_ttl_expiration",
            "required": False,
            "description": "If present, discard the message when the user_properties.ttl is 0",
            "default": False,
        },
    ],
    "input_schema": {
        "type": "object",
        "properties": {
            "payload": {
                "type": "any",
                "description": "Payload of the message sent to the broker",
=======
info = copy.deepcopy(base_info)
info.update(
    {
        "class_name": "BrokerOutput",
        "description": (
            "Connect to a messaging broker and send messages to it. "
            "Note that this component requires that the data is transformed into the input schema."
        ),
        "config_parameters": [
            {
                "name": "payload_encoding",
                "required": False,
                "description": "Encoding for the payload (utf-8, base64, gzip, none)",
                "default": "utf-8",
            },
            {
                "name": "payload_format",
                "required": False,
                "description": "Format for the payload (json, yaml, text)",
                "default": "json",
            },
            {
                "name": "propagate_acknowledgements",
                "required": False,
                "description": "Propagate acknowledgements from the broker to the previous components",
                "default": True,
            },
            {
                "name": "copy_user_properties",
                "required": False,
                "description": "Copy user properties from the input message",
                "default": False,
            },
            {
                "name": "decrement_ttl",
                "required": False,
                "description": "If present, decrement the user_properties.ttl by 1",
>>>>>>> d9d2ec86
            },
            {
                "name": "discard_on_ttl_expiration",
                "required": False,
                "description": "If present, discard the message when the user_properties.ttl is 0",
                "default": False,
            },
        ],
        "input_schema": {
            "type": "object",
            "properties": {
                "payload": {
                    "type": "any",
                    "description": "Payload of the message sent to the broker",
                },
                "topic": {
                    "type": "string",
                    "description": "Topic to send the message to",
                },
                "user_properties": {
                    "type": "object",
                    "description": "User properties to send with the message",
                },
            },
            "required": ["payload", "topic"],
        },
    }
)


class BrokerOutput(BrokerBase):

    def __init__(self, module_info=None, **kwargs):
        module_info = module_info or info
        super().__init__(module_info, **kwargs)
        self.needs_acknowledgement = False
        self.propagate_acknowledgements = self.get_config("propagate_acknowledgements")
        self.copy_user_properties = self.get_config("copy_user_properties")
        self.decrement_ttl = self.get_config("decrement_ttl")
        self.connect()

    def invoke(self, message, data):
        return data

    def send_message(self, message: Message):
        egress_data = message.get_data("previous")
        payload = self.encode_payload(egress_data.get("payload", ""))
        topic = egress_data.get("topic")
        user_properties = {}
        if self.copy_user_properties:
            user_properties = message.get_user_properties()

        if egress_data.get("user_properties"):
            # Merge user properties from the input message with the user properties from the config
            user_properties.update(egress_data.get("user_properties"))

        if self.decrement_ttl and user_properties.get("ttl"):
            user_properties["ttl"] = int(user_properties["ttl"]) - 1

        if (
            self.get_config("discard_on_ttl_expiration")
            and user_properties.get("ttl") <= 0
        ):
            log.info("Discarding message due to TTL expiration: %s", message)
            return

        log.debug("Sending message to broker: topic=%s", topic)
        user_context = None
        if self.propagate_acknowledgements:
            user_context = {
                "message": message,
                "callback": self.handle_message_ack_from_broker,
            }
        self.messaging_service.send_message(
            payload=payload,
            destination_name=topic,
            user_properties=user_properties,
            user_context=user_context,
        )

    def handle_message_ack_from_broker(self, context):
        message = context.get("message")
        if message:
            message.call_acknowledgements()
        else:
            log.error("No message found in context for acknowledgement")

    def get_metrics(self):
        return {}<|MERGE_RESOLUTION|>--- conflicted
+++ resolved
@@ -6,89 +6,6 @@
 from .broker_base import base_info
 from ...common.message import Message
 
-<<<<<<< HEAD
-info = {
-    "class_name": "BrokerOutput",
-    "description": (
-        "Connect to a messaging broker and send messages to it. "
-        "Note that this component requires that the data is transformed into the input schema."
-    ),
-    "config_parameters": [
-        {
-            "name": "broker_type",
-            "required": False,
-            "description": "Type of broker (Solace, MQTT, etc.)",
-            "default": "solace",
-        },
-        {
-            "name": "dev_mode",
-            "required": False,
-            "description": "Operate in development mode, which just uses local queues",
-            "default": "false",
-        },
-        {
-            "name": "broker_url",
-            "required": True,
-            "description": "Broker URL (e.g. tcp://localhost:55555)",
-        },
-        {
-            "name": "broker_username",
-            "required": True,
-            "description": "Client username for broker",
-        },
-        {
-            "name": "broker_password",
-            "required": True,
-            "description": "Client password for broker",
-        },
-        {
-            "name": "broker_vpn",
-            "required": True,
-            "description": "Client VPN for broker",
-        },
-        {
-            "name": "payload_encoding",
-            "required": False,
-            "description": "Encoding for the payload (utf-8, base64, gzip, none)",
-            "default": "utf-8",
-        },
-        {
-            "name": "payload_format",
-            "required": False,
-            "description": "Format for the payload (json, yaml, text)",
-            "default": "json",
-        },
-        {
-            "name": "propagate_acknowledgements",
-            "required": False,
-            "description": "Propagate acknowledgements from the broker to the previous components",
-            "default": True,
-        },
-        {
-            "name": "copy_user_properties",
-            "required": False,
-            "description": "Copy user properties from the input message",
-            "default": False,
-        },
-        {
-            "name": "decrement_ttl",
-            "required": False,
-            "description": "If present, decrement the user_properties.ttl by 1",
-        },
-        {
-            "name": "discard_on_ttl_expiration",
-            "required": False,
-            "description": "If present, discard the message when the user_properties.ttl is 0",
-            "default": False,
-        },
-    ],
-    "input_schema": {
-        "type": "object",
-        "properties": {
-            "payload": {
-                "type": "any",
-                "description": "Payload of the message sent to the broker",
-=======
 info = copy.deepcopy(base_info)
 info.update(
     {
@@ -98,6 +15,38 @@
             "Note that this component requires that the data is transformed into the input schema."
         ),
         "config_parameters": [
+            {
+                "name": "broker_type",
+                "required": False,
+                "description": "Type of broker (Solace, MQTT, etc.)",
+                "default": "solace",
+            },
+            {
+                "name": "dev_mode",
+                "required": False,
+                "description": "Operate in development mode, which just uses local queues",
+                "default": "false",
+            },
+            {
+                "name": "broker_url",
+                "required": True,
+                "description": "Broker URL (e.g. tcp://localhost:55555)",
+            },
+            {
+                "name": "broker_username",
+                "required": True,
+                "description": "Client username for broker",
+            },
+            {
+                "name": "broker_password",
+                "required": True,
+                "description": "Client password for broker",
+            },
+            {
+                "name": "broker_vpn",
+                "required": True,
+                "description": "Client VPN for broker",
+            },
             {
                 "name": "payload_encoding",
                 "required": False,
@@ -126,7 +75,6 @@
                 "name": "decrement_ttl",
                 "required": False,
                 "description": "If present, decrement the user_properties.ttl by 1",
->>>>>>> d9d2ec86
             },
             {
                 "name": "discard_on_ttl_expiration",
@@ -142,10 +90,7 @@
                     "type": "any",
                     "description": "Payload of the message sent to the broker",
                 },
-                "topic": {
-                    "type": "string",
-                    "description": "Topic to send the message to",
-                },
+                "topic": {"type": "string", "description": "Topic to send the message to"},
                 "user_properties": {
                     "type": "object",
                     "description": "User properties to send with the message",
@@ -155,6 +100,7 @@
         },
     }
 )
+
 
 
 class BrokerOutput(BrokerBase):
