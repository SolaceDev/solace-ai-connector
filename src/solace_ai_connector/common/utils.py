--- conflicted
+++ resolved
@@ -394,23 +394,22 @@
     # --- Decoding based on 'encoding' ---
     if encoding == "base64":
         try:
-<<<<<<< HEAD
             # Ensure payload is bytes before decoding base64
             if isinstance(payload, str):
                 payload = payload.encode("ascii")  # Base64 is ASCII
             decoded_payload = base64.b64decode(payload)
-        except Exception as e:
-            log.error("Error decoding base64 payload: %s", e)
-            raise e
+        except Exception:
+            log.error("Error decoding base64 payload")
+            raise ValueError("Error decoding base64 payload") from None
     elif encoding == "gzip":
         try:
             # Ensure payload is bytes before decompressing
             if not isinstance(payload, (bytes, bytearray)):
                 raise TypeError("Gzip payload must be bytes or bytearray")
             decoded_payload = gzip.decompress(payload)
-        except Exception as e:
-            log.error("Error decompressing gzip payload: %s", e)
-            raise e
+        except Exception:
+            log.error("Error decompressing gzip payload")
+            raise ValueError("Error decompressing gzip payload") from None
     # If encoding is utf-8, unicode_escape, or potentially others,
     # the result should be a string for further format parsing (JSON/YAML).
     # If the payload is already bytes/bytearray, decode it.
@@ -445,44 +444,18 @@
             # Returning raw bytes might be safer if subsequent steps can handle it.
             # For now, let's keep decoded_payload as the original bytes.
             pass  # decoded_payload remains the original byte payload
-        except Exception as e:
+        except Exception:
             log.error(
                 "Unexpected error during payload decoding with encoding '%s': %s",
                 encoding,
-                e,
             )
-            raise e  # Re-raise unexpected errors
-=======
-            payload = base64.b64decode(payload)
-        except Exception:
-            log.error("Error decoding base64 payload")
-            raise ValueError("Error decoding base64 payload") from None
-    elif encoding == "gzip":
-        try:
-            payload = gzip.decompress(payload)
-        except Exception:
-            log.error("Error decompressing gzip payload")
-            raise ValueError("Error decompressing gzip payload") from None
-    elif encoding == "utf-8" and (
-        isinstance(payload, bytes) or isinstance(payload, bytearray)
-    ):
-        try:
-            payload = payload.decode("utf-8")
-        except UnicodeDecodeError:
-            log.error("Error decoding UTF-8 payload")
-            raise ValueError("Error decoding UTF-8 payload") from None
-    elif encoding == "unicode_escape":
-        try:
-            payload = payload.decode("unicode_escape")
-        except UnicodeDecodeError:
-            log.error("Error decoding unicode_escape payload")
-            raise ValueError("Error decoding unicode_escape payload") from None
->>>>>>> 3025e9b4
+            raise ValueError(
+                f"Unexpected error during payload decoding with encoding '{encoding}'"
+            ) from None
 
     # --- Parsing based on 'payload_format' ---
     # This step expects decoded_payload to be a string for JSON/YAML
     if payload_format == "json":
-<<<<<<< HEAD
         if isinstance(decoded_payload, (bytes, bytearray)):
             # Attempt to decode as utf-8 if it's still bytes
             try:
@@ -498,10 +471,10 @@
         if isinstance(decoded_payload, str):
             try:
                 return json.loads(decoded_payload)
-            except json.JSONDecodeError as e:
-                log.error("Error decoding JSON payload string: %s", e)
+            except json.JSONDecodeError:
+                log.error("Error decoding JSON payload string: %s")
                 # Return original string or raise error? Let's raise.
-                raise ValueError("Invalid JSON payload") from e
+                raise ValueError("Invalid JSON payload") from None
         else:
             # If it wasn't bytes or string, it might already be parsed (e.g., from dev broker)
             return decoded_payload
@@ -522,25 +495,12 @@
         if isinstance(decoded_payload, str):
             try:
                 return yaml.safe_load(decoded_payload)
-            except Exception as e:  # Catches YAML parsing errors
-                log.error("Error decoding YAML payload string: %s", e)
-                raise ValueError("Invalid YAML payload") from e
+            except Exception:  # Catches YAML parsing errors
+                log.error("Error decoding YAML payload string")
+                raise ValueError("Invalid YAML payload") from None
         else:
             # If it wasn't bytes or string, it might already be parsed
             return decoded_payload
-=======
-        try:
-            payload = json.loads(payload)
-        except json.JSONDecodeError:
-            log.error("Error decoding JSON payload")
-            raise ValueError("Error decoding JSON payload") from None
-    elif payload_format == "yaml":
-        try:
-            payload = yaml.safe_load(payload)
-        except Exception:
-            log.error("Error decoding YAML payload")
-            raise ValueError("Error decoding YAML payload") from None
->>>>>>> 3025e9b4
 
     # If format is 'text' or 'none' or unknown, return the decoded_payload as is
     # (which could be string, bytes, or already parsed object)
@@ -590,19 +550,15 @@
         elif isinstance(current_data, object):
             current_data = getattr(current_data, part, None)
         else:
-<<<<<<< HEAD
             # This case means current_data is a scalar (str, int, etc.) but path continues
             log.debug(
                 f"Trying to access part '{part}' of a non-collection type "
                 f"({type(current_data)}) in expression '{expression}'"
             )
-            return None  # Cannot traverse further
-=======
             raise ValueError(
-                f"Could not get data value for expression '{expression}' - data "
-                "is not a dictionary or list"
+                f"Cannot access part '{part}' of a non-collection type "
+                f"({type(current_data)}) in expression '{expression}'"
             ) from None
->>>>>>> 3025e9b4
 
         # If at any point we get None, stop and return None
         if current_data is None:
@@ -632,22 +588,13 @@
     if data_object is None:
         raise ValueError(
             f"Could not set data value for expression '{expression}' - data_object is None"
-<<<<<<< HEAD
-        )
+        ) from None
     # Allow setting on non-dict/list if path is empty? No, require container.
     if not isinstance(data_object, (dict, list)):
         raise ValueError(
             f"Could not set data value for expression '{expression}' - data_object "
             f"is not a dictionary or list, but a {type(data_object)}"
-        )
-=======
         ) from None
-    if not isinstance(data_object, dict) and not isinstance(data_object, list):
-        raise ValueError(
-            f"Could not set data value for expression '{expression}' - data_object "
-            "is not a dictionary or list"
-        ) from None
->>>>>>> 3025e9b4
 
     # It is an error if the data_name is empty
     if data_name == "":
@@ -733,18 +680,6 @@
 
     # Allow removing from None or non-containers? No, should raise error or log.
     if data_object is None:
-<<<<<<< HEAD
-        log.warning(
-            f"Cannot remove data value for expression '{expression}' - data_object is None"
-        )
-        return
-    if not isinstance(data_object, (dict, list)):
-        log.warning(
-            f"Cannot remove data value for expression '{expression}' - data_object "
-            f"is not a dictionary or list, but a {type(data_object)}"
-        )
-        return
-=======
         raise ValueError(
             f"Could not remove data value for expression '{expression}' - data_object is None"
         ) from None
@@ -753,17 +688,12 @@
             f"Could not remove data value for expression '{expression}' - data_object "
             "is not a dictionary or list"
         ) from None
->>>>>>> 3025e9b4
-
+
+    # It is an error if the data_name is empty
     if data_name == "":
         raise ValueError(
-<<<<<<< HEAD
-            f"Cannot remove data value for expression '{expression}' - data_name is empty"
-        )
-=======
             f"Could not remove data value for expression '{expression}' - data_name is empty"
         ) from None
->>>>>>> 3025e9b4
 
     path_parts = data_name.split(".")
     current_data = data_object
@@ -778,7 +708,6 @@
             except IndexError:
                 current_data = None
         else:
-<<<<<<< HEAD
             current_data = None  # Cannot traverse further
 
         if current_data is None:
@@ -798,41 +727,6 @@
             # Let's pop for now, consistent with dict behavior.
             current_data.pop(idx)
         else:
-            log.debug(
-                f"Index {idx} out of bounds for removal in list at '{'.'.join(path_parts[:-1])}'"
-            )
-    else:
-        log.debug(
-            f"Cannot remove '{last_part}'. Parent is not a dict or list, or index is invalid."
-        )
-
-
-def deep_merge(source, destination):
-    """
-    Deep merge two dictionaries. Destination values overwrite source values.
-    If a key exists in both and both values are dictionaries, they are merged recursively.
-    If a key exists in both and both values are lists, the destination list is appended to the source list.
-    Otherwise, the destination value replaces the source value.
-
-    Args:
-        source (dict): The source dictionary (provides default values).
-        destination (dict): The destination dictionary (overrides/extends source values).
-
-    Returns:
-        dict: The merged dictionary.
-    """
-    result = deepcopy(source)
-    for key, value in destination.items():
-        source_value = result.get(key)
-        # Check if both source and destination values are lists
-        if isinstance(source_value, list) and isinstance(value, list):
-            # Extend the source list with the destination list
-            result[key].extend(deepcopy(value))
-        # Check if both source and destination values are dictionaries
-        elif isinstance(source_value, Mapping) and isinstance(value, Mapping):
-            # Merge dictionaries recursively
-            result[key] = deep_merge(source_value, value)
-=======
             if isinstance(current_data, dict):
                 current_data = current_data.get(part, {})
             elif isinstance(current_data, list) and part.isdigit():
@@ -864,7 +758,6 @@
             else:
                 # For other types: replace value
                 result[k] = v
->>>>>>> 3025e9b4
         else:
             # Otherwise, destination value replaces source value (including replacing list with non-list, etc.)
             result[key] = deepcopy(value)
