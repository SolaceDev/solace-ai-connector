--- conflicted
+++ resolved
@@ -34,15 +34,13 @@
             return DevBroker(
                 self.broker_properties, self.flow_lock_manager, self.flow_kv_store
             )
-<<<<<<< HEAD
-        elif self.broker_properties["broker_type"] == "solace":
+        elif (
+            self.broker_properties["broker_type"] == "solace"
+            or self.broker_properties["broker_type"] is None
+        ):
             return SolaceMessaging(
                 self.broker_properties, self.broker_name, self.stop_signal
             )
-=======
-        elif self.broker_properties["broker_type"] == "solace" or self.broker_properties["broker_type"] is None:
-            return SolaceMessaging(self.broker_properties, self.broker_name, self.stop_signal)
->>>>>>> b7d1ea38
 
         raise ValueError(
             f"Unsupported broker type: {self.broker_properties['broker_type']}. Please either enable dev_mode or use a supported broker type."
