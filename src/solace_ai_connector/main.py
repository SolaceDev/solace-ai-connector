import os
import sys
import re
import yaml
import signal
import argparse
from dotenv import load_dotenv

from .solace_ai_connector import SolaceAiConnector


def load_config(file):
    """Load configuration from a YAML file."""
    try:
        # Get the directory of the current file
        file_dir = os.path.dirname(os.path.abspath(file))

        # Load the YAML file as a string, processing includes
        yaml_str = process_includes(file, file_dir)

        # Substitute the environment variables using os.environ
        yaml_str = expandvars_with_defaults(yaml_str)

        # Load the YAML string using yaml.safe_load
        config = yaml.safe_load(yaml_str)

        # If there are flows but no apps, create an app with the filename as the name
        if config and "flows" in config and not config.get("apps"):
            app_name = os.path.splitext(os.path.basename(file))[0]
            config["apps"] = [{"name": app_name, "flows": config["flows"]}]
            del config["flows"]

        return config

<<<<<<< HEAD
    except Exception as e:  # pylint: disable=locally-disabled, broad-exception-caught
        print(f"Error loading configuration file '{file}': {e}", file=sys.stderr)
=======
    except Exception:  # pylint: disable=locally-disabled, broad-exception-caught
        print("Error loading configuration file")
>>>>>>> 3025e9b4
        sys.exit(1)


def process_includes(file_path, base_dir):
    """Process #include directives in the given file."""
    with open(file_path, "r", encoding="utf8") as f:
        content = f.read()

    def include_repl(match):
        indent = match.group(1)  # Capture the leading spaces
        indent = indent.replace("\n", "")  # Remove newlines
        include_path = match.group(2).strip("'\"")
        full_path = os.path.join(base_dir, include_path)
        if not os.path.exists(full_path):
            raise FileNotFoundError("Included file not found.") from None
        included_content = process_includes(full_path, os.path.dirname(full_path))
        # Indent each line of the included content
        indented_content = "\n".join(
            indent + line for line in included_content.splitlines()
        )
        return indented_content

    # Updated regex to handle !include correctly
    include_pattern = re.compile(
        r'^([ \t]*)!include\s+(["\']?[^"\s\']+)["\']?', re.MULTILINE
    )
    return include_pattern.sub(include_repl, content)


def expandvars_with_defaults(text):
    """Expand environment variables with support for default values.
    Supported syntax: ${VAR_NAME} or ${VAR_NAME, default_value}"""
    pattern = re.compile(r"\$\{([^}:\s]+)(?:\s*,\s*([^}]*))?\}")

    def replacer(match):
        var_name = match.group(1)
        default_value = match.group(2) if match.group(2) is not None else ""
        return os.environ.get(var_name, default_value)

    return pattern.sub(replacer, text)


def merge_config(dict1, dict2):
    """Merge a new configuration into an existing configuration."""
    merged = {}
    for key in set(dict1.keys()).union(dict2.keys()):
        if key in dict1 and key in dict2:
            if isinstance(dict1[key], list) and isinstance(dict2[key], list):
                # For other lists, we want to concatenate them
                merged[key] = dict1[key] + dict2[key]
            else:
                # For other types, we want to use the second value
                merged[key] = dict2[key]
        elif key in dict1:
            merged[key] = dict1[key]
        else:
            merged[key] = dict2[key]
    return merged


def main():
    parser = argparse.ArgumentParser(
        description="Solace AI Event Connector: Connect Solace brokers to AI/ML models and services."
    )
    parser.add_argument(
        "--envfile",
        metavar="<file>",
        type=str,
        help="Load environment variables from a specified .env file.",
    )
    parser.add_argument(
        "config_files",
        metavar="<config.yaml>",
        type=str,
        nargs="+",  # Require at least one config file
        help="One or more YAML configuration files for the connector.",
    )

    args = parser.parse_args()

    # Load .env file if specified
    if args.envfile:
        if os.path.exists(args.envfile):
            load_dotenv(dotenv_path=args.envfile, override=True)
            print(f"Loaded environment variables from {args.envfile}")
        else:
            print(f"Warning: Specified --envfile '{args.envfile}' not found.", file=sys.stderr)

    # Use the config files provided via arguments
    files = args.config_files

    # Loop over the configuration files
    full_config = {}
    for file in files:
        if not os.path.exists(file):
             print(f"Error: Configuration file '{file}' not found.", file=sys.stderr)
             sys.exit(1)
        # Load the configuration from the file
        config = load_config(file)
        # Merge the configuration into the full configuration
        full_config = merge_config(full_config, config)

    # Create the connector instance
    sac = SolaceAiConnector(full_config, config_filenames=files)

    def shutdown():
        """Shutdown the connector."""
        print("Stopping Solace AI Connector")
        sac.stop()
        sac.cleanup()
        print("Solace AI Connector exited successfully!")
        sys.exit(0)

    def signal_handler(signum, frame):
        if signum == signal.SIGINT:
<<<<<<< HEAD
            print("\nCTRL+C pressed, initiating shutdown...")
            raise KeyboardInterrupt("CTRL+C pressed")
        elif signum == signal.SIGTERM:
            print("SIGTERM received, initiating shutdown...")
            raise SystemExit("SIGTERM received")
=======
            raise KeyboardInterrupt("CTRL+C pressed") from None
        elif signum == signal.SIGTERM:
            raise SystemExit("SIGTERM received") from None
>>>>>>> 3025e9b4

    if sys.platform == "win32":
        import win32api

        def handler(type):
<<<<<<< HEAD
            # Map Windows signals to Python exceptions for consistent handling
            if type == signal.CTRL_C_EVENT:
                 print("\nCTRL+C pressed, initiating shutdown...")
                 # Raising KeyboardInterrupt here might not work reliably across threads
                 # Directly call shutdown for Windows console events
                 shutdown()
                 return True # Indicate we handled it
            elif type == signal.CTRL_BREAK_EVENT:
                 print("\nCTRL+BREAK pressed, initiating shutdown...")
                 shutdown()
                 return True
            # Add other Windows signals if needed (CTRL_CLOSE_EVENT, etc.)
            return False # Let default handler run for other signals
=======
            shutdown()

>>>>>>> 3025e9b4
        win32api.SetConsoleCtrlHandler(handler, True)
    else:
        signal.signal(signal.SIGINT, signal_handler)
        signal.signal(signal.SIGTERM, signal_handler)

    # Start the connector
    try:
        sac.run()
        sac.wait_for_flows()
        # If wait_for_flows completes without interruption, initiate clean shutdown
        shutdown()
    except (KeyboardInterrupt, SystemExit) as e:
        print(f"Shutdown initiated due to {type(e).__name__}.")
        shutdown()
    except Exception as e:
        print(f"Error running Solace AI Connector: {e}", file=sys.stderr)
        import traceback
        traceback.print_exc(file=sys.stderr)
        # Attempt graceful shutdown even on unexpected errors
        try:
            shutdown()
        except Exception as shutdown_err:
             print(f"Error during shutdown: {shutdown_err}", file=sys.stderr)
             sys.exit(1) # Exit with error code if shutdown fails


if __name__ == "__main__":
    main()<|MERGE_RESOLUTION|>--- conflicted
+++ resolved
@@ -32,13 +32,8 @@
 
         return config
 
-<<<<<<< HEAD
-    except Exception as e:  # pylint: disable=locally-disabled, broad-exception-caught
-        print(f"Error loading configuration file '{file}': {e}", file=sys.stderr)
-=======
     except Exception:  # pylint: disable=locally-disabled, broad-exception-caught
         print("Error loading configuration file")
->>>>>>> 3025e9b4
         sys.exit(1)
 
 
@@ -125,7 +120,10 @@
             load_dotenv(dotenv_path=args.envfile, override=True)
             print(f"Loaded environment variables from {args.envfile}")
         else:
-            print(f"Warning: Specified --envfile '{args.envfile}' not found.", file=sys.stderr)
+            print(
+                f"Warning: Specified --envfile '{args.envfile}' not found.",
+                file=sys.stderr,
+            )
 
     # Use the config files provided via arguments
     files = args.config_files
@@ -134,8 +132,8 @@
     full_config = {}
     for file in files:
         if not os.path.exists(file):
-             print(f"Error: Configuration file '{file}' not found.", file=sys.stderr)
-             sys.exit(1)
+            print(f"Error: Configuration file '{file}' not found.", file=sys.stderr)
+            sys.exit(1)
         # Load the configuration from the file
         config = load_config(file)
         # Merge the configuration into the full configuration
@@ -154,40 +152,28 @@
 
     def signal_handler(signum, frame):
         if signum == signal.SIGINT:
-<<<<<<< HEAD
-            print("\nCTRL+C pressed, initiating shutdown...")
-            raise KeyboardInterrupt("CTRL+C pressed")
-        elif signum == signal.SIGTERM:
-            print("SIGTERM received, initiating shutdown...")
-            raise SystemExit("SIGTERM received")
-=======
             raise KeyboardInterrupt("CTRL+C pressed") from None
         elif signum == signal.SIGTERM:
             raise SystemExit("SIGTERM received") from None
->>>>>>> 3025e9b4
 
     if sys.platform == "win32":
         import win32api
 
         def handler(type):
-<<<<<<< HEAD
             # Map Windows signals to Python exceptions for consistent handling
             if type == signal.CTRL_C_EVENT:
-                 print("\nCTRL+C pressed, initiating shutdown...")
-                 # Raising KeyboardInterrupt here might not work reliably across threads
-                 # Directly call shutdown for Windows console events
-                 shutdown()
-                 return True # Indicate we handled it
+                print("\nCTRL+C pressed, initiating shutdown...")
+                # Raising KeyboardInterrupt here might not work reliably across threads
+                # Directly call shutdown for Windows console events
+                shutdown()
+                return True  # Indicate we handled it
             elif type == signal.CTRL_BREAK_EVENT:
-                 print("\nCTRL+BREAK pressed, initiating shutdown...")
-                 shutdown()
-                 return True
+                print("\nCTRL+BREAK pressed, initiating shutdown...")
+                shutdown()
+                return True
             # Add other Windows signals if needed (CTRL_CLOSE_EVENT, etc.)
-            return False # Let default handler run for other signals
-=======
-            shutdown()
-
->>>>>>> 3025e9b4
+            return False  # Let default handler run for other signals
+
         win32api.SetConsoleCtrlHandler(handler, True)
     else:
         signal.signal(signal.SIGINT, signal_handler)
@@ -205,13 +191,14 @@
     except Exception as e:
         print(f"Error running Solace AI Connector: {e}", file=sys.stderr)
         import traceback
+
         traceback.print_exc(file=sys.stderr)
         # Attempt graceful shutdown even on unexpected errors
         try:
             shutdown()
         except Exception as shutdown_err:
-             print(f"Error during shutdown: {shutdown_err}", file=sys.stderr)
-             sys.exit(1) # Exit with error code if shutdown fails
+            print(f"Error during shutdown: {shutdown_err}", file=sys.stderr)
+            sys.exit(1)  # Exit with error code if shutdown fails
 
 
 if __name__ == "__main__":
