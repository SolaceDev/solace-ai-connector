import os
import sys
import re
import yaml
import signal

from .solace_ai_connector import SolaceAiConnector


def load_config(file):
    """Load configuration from a YAML file."""
    try:
        # Get the directory of the current file
        file_dir = os.path.dirname(os.path.abspath(file))

        # Load the YAML file as a string, processing includes
        yaml_str = process_includes(file, file_dir)

        # Substitute the environment variables using os.environ
        yaml_str = expandvars_with_defaults(yaml_str)

        # Load the YAML string using yaml.safe_load
        return yaml.safe_load(yaml_str)

    except Exception as e:  # pylint: disable=locally-disabled, broad-exception-caught
        print(f"Error loading configuration file: {e}", file=sys.stderr)
        sys.exit(1)


def process_includes(file_path, base_dir):
    """Process #include directives in the given file."""
    with open(file_path, "r", encoding="utf8") as f:
        content = f.read()

    def include_repl(match):
        indent = match.group(1)  # Capture the leading spaces
        indent = indent.replace("\n", "")  # Remove newlines
        include_path = match.group(2).strip("'\"")
        full_path = os.path.join(base_dir, include_path)
        if not os.path.exists(full_path):
            raise FileNotFoundError(f"Included file not found: {full_path}")
        included_content = process_includes(full_path, os.path.dirname(full_path))
        # Indent each line of the included content
        indented_content = "\n".join(
            indent + line for line in included_content.splitlines()
        )
        return indented_content

    include_pattern = re.compile(
        r'^(\s*)!include\s+(["\']?[^"\s\']+)["\']?', re.MULTILINE
    )
    return include_pattern.sub(include_repl, content)


def expandvars_with_defaults(text):
    """Expand environment variables with support for default values.
    Supported syntax: ${VAR_NAME} or ${VAR_NAME, default_value}"""
    pattern = re.compile(r"\$\{([^}:\s]+)(?:\s*,\s*([^}]*))?\}")

    def replacer(match):
        var_name = match.group(1)
        default_value = match.group(2) if match.group(2) is not None else ""
        return os.environ.get(var_name, default_value)

    return pattern.sub(replacer, text)


def merge_config(dict1, dict2):
    """Merge a new configuration into an existing configuration."""
    merged = {}
    for key in set(dict1.keys()).union(dict2.keys()):
        if key in dict1 and key in dict2:
            if isinstance(dict1[key], list) and isinstance(dict2[key], list):
                merged[key] = dict1[key] + dict2[key]
            else:
                merged[key] = dict2[key]
        elif key in dict1:
            merged[key] = dict1[key]
        else:
            merged[key] = dict2[key]
    return merged


def main():

    files = sys.argv[1:]

    if not files:
        print("No configuration files provided", file=sys.stderr)
        base_file = os.path.basename(sys.argv[0])
        print(
            f"Usage: {base_file} <config1.yaml> [<config2.yaml> ...]", file=sys.stderr
        )
        sys.exit(1)

    # Loop over the configuration files
    full_config = {}
    for file in files:
        # Load the configuration from the file
        config = load_config(file)
        # Merge the configuration into the full configuration
        full_config = merge_config(full_config, config)

    # Create the application
    app = SolaceAiConnector(full_config)

    def shutdown():
        """Shutdown the application."""
        print("Stopping Solace AI Connector")
        app.stop()
        app.cleanup()
        print("Solace AI Connector exited successfully!")
        os._exit(0)

<<<<<<< HEAD
    signal.signal(signal.SIGINT, lambda s, f: shutdown())
    signal.signal(signal.SIGTERM, lambda s, f: shutdown())
=======
    atexit.register(shutdown)
>>>>>>> 9648a94c

    # Start the application
    try:
        app.run()
    except KeyboardInterrupt:
        shutdown()

    try:
        app.wait_for_flows()
    except KeyboardInterrupt:
        shutdown()


if __name__ == "__main__":
    # Read in the configuration yaml filenames from the args
    main()<|MERGE_RESOLUTION|>--- conflicted
+++ resolved
@@ -112,12 +112,8 @@
         print("Solace AI Connector exited successfully!")
         os._exit(0)
 
-<<<<<<< HEAD
     signal.signal(signal.SIGINT, lambda s, f: shutdown())
     signal.signal(signal.SIGTERM, lambda s, f: shutdown())
-=======
-    atexit.register(shutdown)
->>>>>>> 9648a94c
 
     # Start the application
     try:
